--- conflicted
+++ resolved
@@ -35,7 +35,6 @@
 CXXFLAGS = -I. -I./examples -std=c++17 -fPIC
 LDFLAGS  =
 
-<<<<<<< HEAD
 ifdef LLAMA_DEBUG
 CFLAGS   += -g -Og
 CXXFLAGS += -g -Og
@@ -43,11 +42,10 @@
 CFLAGS   += -O3 -DNDEBUG
 CXXFLAGS += -O3 -DNDEBUG
 endif
-=======
+
 # warnings
 CFLAGS   += -Wall -Wextra -Wpedantic -Wcast-qual -Wdouble-promotion -Wshadow -Wstrict-prototypes -Wpointer-arith -Wno-unused-function
 CXXFLAGS += -Wall -Wextra -Wpedantic -Wcast-qual -Wno-unused-function -Wno-multichar
->>>>>>> 180b693a
 
 # OS specific
 # TODO: support Windows
@@ -143,11 +141,7 @@
 $(info I CXX:      $(CXXV))
 $(info )
 
-<<<<<<< HEAD
-default: main quantize perplexity llama-vk
-=======
-default: main quantize perplexity embedding
->>>>>>> 180b693a
+default: main quantize perplexity embedding llama-vk
 
 #
 # Build library
@@ -180,7 +174,12 @@
 perplexity: examples/perplexity/perplexity.cpp ggml.o llama.o common.o
 	$(CXX) $(CXXFLAGS) examples/perplexity/perplexity.cpp ggml.o llama.o common.o -o perplexity $(LDFLAGS)
 
-<<<<<<< HEAD
+embedding: examples/embedding/embedding.cpp ggml.o llama.o common.o
+	$(CXX) $(CXXFLAGS) examples/embedding/embedding.cpp ggml.o llama.o common.o -o embedding $(LDFLAGS)
+
+libllama.so: llama.o ggml.o
+	$(CXX) $(CXXFLAGS) -shared -fPIC -o libllama.so llama.o ggml.o $(LDFLAGS)
+
 KERNELS := \
 	KernelThinFp16Attention \
 	KernelThinFp16Ffn \
@@ -195,13 +194,6 @@
 vulkan/%.spv: vulkan/llama-vk.hlsl
 	dxc -spirv -T cs_6_6 -E $* -enable-16bit-types -fspv-target-env=vulkan1.3 -Fo $@ $<
 
-=======
-embedding: examples/embedding/embedding.cpp ggml.o llama.o common.o
-	$(CXX) $(CXXFLAGS) examples/embedding/embedding.cpp ggml.o llama.o common.o -o embedding $(LDFLAGS)
-
-libllama.so: llama.o ggml.o
-	$(CXX) $(CXXFLAGS) -shared -fPIC -o libllama.so llama.o ggml.o $(LDFLAGS)
->>>>>>> 180b693a
 #
 # Tests
 #
