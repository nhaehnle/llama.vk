--- conflicted
+++ resolved
@@ -67,20 +67,8 @@
 
     LLAMA_API struct llama_context_params llama_context_default_params();
 
-<<<<<<< HEAD
-    struct llama_file_info {
-        int n_vocab;
-        int n_parts;
-        int n_embd;
-        int n_head;
-        int n_ff;
-        int n_layer;
-        size_t tensors_offset;
-    };
-=======
     LLAMA_API bool llama_mmap_supported();
     LLAMA_API bool llama_mlock_supported();
->>>>>>> 180b693a
 
     // Various functions for loading a ggml llama model.
     // Allocate (almost) all memory needed for the model.
@@ -88,8 +76,7 @@
     // Return NULL on failure
     LLAMA_API struct llama_context * llama_init_from_file(
                              const char * path_model,
-            struct llama_context_params   params,
-                 struct llama_file_info * file_info);
+            struct llama_context_params   params);
 
     // Frees all allocated memory
     LLAMA_API void llama_free(struct llama_context * ctx);
