#include "llama_util.h"
#include "llama.h"
#include "llama_internal.h"

#include "ggml.h"

#include <array>
#include <cinttypes>
#include <fstream>
#include <random>
#include <map>
#include <unordered_map>
#include <queue>
#include <cassert>
#include <cstring>
#include <climits>
#include <memory>
#include <algorithm>
#include <initializer_list>

#define LLAMA_USE_SCRATCH
#define LLAMA_MAX_SCRATCH_BUFFERS 16


// available llama models
enum e_model {
    MODEL_UNKNOWN,
    MODEL_7B,
    MODEL_13B,
    MODEL_30B,
    MODEL_65B,
};

static const size_t MB = 1024*1024;

// computed for n_ctx == 2048
// TODO: dynamically determine these sizes
//       needs modifications in ggml

static const std::map<e_model, size_t> MEM_REQ_SCRATCH0 = {
    { MODEL_7B,    512ull*MB },
    { MODEL_13B,   512ull*MB },
    { MODEL_30B,   512ull*MB },
    { MODEL_65B,   512ull*MB },
};

static const std::map<e_model, size_t> MEM_REQ_SCRATCH1 = {
    { MODEL_7B,    512ull*MB },
    { MODEL_13B,   512ull*MB },
    { MODEL_30B,   512ull*MB },
    { MODEL_65B,   512ull*MB },
};

// 2*n_embd*n_ctx*n_layer*sizeof(float16)
static const std::map<e_model, size_t> MEM_REQ_KV_SELF = {
    { MODEL_7B,   1026ull*MB },
    { MODEL_13B,  1608ull*MB },
    { MODEL_30B,  3124ull*MB },
    { MODEL_65B,  5120ull*MB },
};

// this is mostly needed for temporary mul_mat buffers to dequantize the data
// not actually needed if BLAS is disabled
static const std::map<e_model, size_t> MEM_REQ_EVAL = {
    { MODEL_7B,   768ull*MB },
    { MODEL_13B, 1024ull*MB },
    { MODEL_30B, 1280ull*MB },
    { MODEL_65B, 1536ull*MB },
};

// default hparams (LLaMA 7B)
struct llama_hparams {
    uint32_t n_vocab = 32000;
    uint32_t n_ctx   = 512;   // this is provided as user input?
    uint32_t n_embd  = 4096;
    uint32_t n_mult  = 256;
    uint32_t n_head  = 32;
    uint32_t n_layer = 32;
    uint32_t n_rot   = 64;
    uint32_t f16     = 1;

    bool operator!=(const llama_hparams & other) const {
        return memcmp(this, &other, sizeof(llama_hparams));
    }
};

struct llama_layer {
    // normalization
    struct ggml_tensor * attention_norm;

    // attention
    struct ggml_tensor * wq;
    struct ggml_tensor * wk;
    struct ggml_tensor * wv;
    struct ggml_tensor * wo;

    // normalization
    struct ggml_tensor * ffn_norm;

    // ff
    struct ggml_tensor * w1;
    struct ggml_tensor * w2;
    struct ggml_tensor * w3;
};

struct llama_kv_cache {
    struct ggml_tensor * k;
    struct ggml_tensor * v;

    struct ggml_context * ctx = NULL;

    llama_buffer buf;

    int n; // number of tokens currently in the cache

    ~llama_kv_cache() {
        if (ctx) {
            ggml_free(ctx);
        }
    }
};

struct llama_model {
    e_model type = MODEL_UNKNOWN;

    llama_hparams hparams;

    struct ggml_tensor * tok_embeddings;

    struct ggml_tensor * norm;
    struct ggml_tensor * output;

    std::vector<llama_layer> layers;

    // context
    struct ggml_context * ctx = NULL;

    // key + value cache for the self attention
    // TODO: move to llama_state
    struct llama_kv_cache kv_self;

    // the model memory buffer
    llama_buffer buf;

    // model memory mapped file
    std::unique_ptr<llama_mmap> mapping;

    // objects representing data potentially being locked in memory
    llama_mlock mlock_buf;
    llama_mlock mlock_mmap;

    // for quantize-stats only
    std::vector<std::pair<std::string, struct ggml_tensor *>> tensors_by_name;

    ~llama_model() {
        if (ctx) {
            ggml_free(ctx);
        }
    }
};

struct llama_vocab {
    using id    = int32_t;
    using token = std::string;

    struct token_score {
        token tok;
        float score;
    };

    std::unordered_map<token, id> token_to_id;
    std::vector<token_score> id_to_token;
};

struct llama_context {
    std::mt19937 rng;

    int64_t t_load_us = 0;
    int64_t t_start_us = 0;
    bool has_evaluated_once = false;

    int64_t t_sample_us = 0;
    int64_t t_eval_us   = 0;
    int64_t t_p_eval_us = 0;

    int32_t n_sample = 0; // number of tokens sampled
    int32_t n_eval   = 0; // number of eval calls
    int32_t n_p_eval = 0; // number of tokens in eval calls for the prompt (with batch size > 1)

    llama_model model;
    llama_vocab vocab;

    size_t mem_per_token = 0;

    // decode output (2-dimensional array: [n_tokens][n_vocab])
    std::vector<float> logits;
    bool logits_all = false;

    // input embedding (1-dimensional array: [n_embd])
    std::vector<float> embedding;

    // memory buffers used to evaluate the model
    // TODO: move in llama_state
    llama_buffer buf_compute;
    llama_buffer buf_scratch[LLAMA_MAX_SCRATCH_BUFFERS];

    int    buf_last = 0;
    size_t buf_max_size[LLAMA_MAX_SCRATCH_BUFFERS] = { 0 };

    void use_buf(struct ggml_context * ctx, int i) {
#if defined(LLAMA_USE_SCRATCH)
        size_t last_size = 0;

        if (i == -1) {
            last_size = ggml_set_scratch(ctx, { 0, 0, nullptr, });
        } else {
            auto & buf = buf_scratch[i];
            last_size = ggml_set_scratch(ctx, { 0, buf.size, buf.addr, });
        }

        if (buf_last >= 0) {
            buf_max_size[buf_last] = std::max(buf_max_size[buf_last], last_size);
        }

        buf_last = i;
#else
        (void) i;
        (void) ctx;
#endif
    }

    size_t get_buf_max_mem(int i) const {
#if defined(LLAMA_USE_SCRATCH)
        return buf_max_size[i];
#else
        (void) i;
        return 0;
#endif
    }
};

template <typename T>
static T checked_mul(T a, T b) {
    T ret = a * b;
    if (a != 0 && ret / a != b) {
        throw format("overflow multiplying %llu * %llu",
                     (unsigned long long) a, (unsigned long long) b);
    }
    return ret;
}

static size_t checked_div(size_t a, size_t b) {
    if (b == 0 || a % b != 0) {
        throw format("error dividing %zu / %zu", a, b);
    }
    return a / b;
}

static std::string llama_format_tensor_shape(const std::vector<uint32_t> & ne) {
    std::string ret = "[" + std::to_string(ne.at(0));
    for (size_t i = 1; i < ne.size(); i++) {
        ret += " x " + std::to_string(ne.at(i));
    }
    ret += "]";
    return ret;
}

static const char * llama_format_type(enum ggml_type type) {
    switch (type) {
        case GGML_TYPE_F32: return "f32";
        case GGML_TYPE_F16: return "f16";
        case GGML_TYPE_Q4_0: return "q4_0";
        case GGML_TYPE_Q4_1: return "q4_1";
        default: LLAMA_ASSERT(false);
    }
}

static size_t llama_calc_tensor_size(const std::vector<uint32_t> & ne, enum ggml_type type) {
    size_t size = ggml_type_size(type);
    for (uint32_t dim : ne) {
        size = checked_mul<size_t>(size, dim);
    }
    return size / ggml_blck_size(type);
}

struct llama_load_tensor_shard {
    std::vector<uint32_t> ne;
    size_t size;
    enum ggml_type type;
    size_t file_idx;
    size_t file_off;

    void calc_size() {
        size = llama_calc_tensor_size(ne, type);
    }
};

enum llama_split_type {
    SPLIT_NONE,
    SPLIT_BY_COLUMNS,
    SPLIT_BY_ROWS
};

struct llama_load_tensor {
    std::vector<llama_load_tensor_shard> shards;

    std::string name;
    enum ggml_type type = GGML_TYPE_F32;
    llama_split_type split_type = SPLIT_NONE;
    std::vector<uint32_t> ne;
    size_t size;
    struct ggml_tensor * ggml_tensor = NULL;
    uint8_t * data;

    llama_load_tensor(const std::string & name) : name(name) {}

    void calc_all() {
        calc_type();
        calc_split_type();
        calc_ne();
        calc_size();
    }

    void calc_type() {
        const auto & first_shard = shards.at(0);
        for (const auto & shard : shards) {
            if (shard.type != first_shard.type) {
                throw format("inconsistent tensor shard type in '%s'", name.c_str());
            }
        }
        type = first_shard.type;
    }

    void calc_split_type() {
        if (shards.at(0).ne.size() == 1 || // 1D tensors are just duplicated in every file
            shards.size() == 1) { // only one file?
            split_type = SPLIT_NONE;
        } else if (name.find("tok_embeddings.") == 0 ||
            name.find(".attention.wo.weight") != std::string::npos ||
            name.find(".feed_forward.w2.weight") != std::string::npos) {
            split_type = SPLIT_BY_COLUMNS;
        } else {
            split_type = SPLIT_BY_ROWS;
        }
    }

    void calc_ne() {
        const auto & first_shard = shards.at(0);
        for (const auto & shard : shards) {
            if (shard.ne != first_shard.ne) {
                throw format("inconsistent tensor shard shape in '%s': first was %s, other was %s",
                             name.c_str(), llama_format_tensor_shape(first_shard.ne).c_str(), llama_format_tensor_shape(shard.ne).c_str());
            }
        }
        ne = first_shard.ne;
        LLAMA_ASSERT(shards.size() <= UINT32_MAX);
        uint32_t n_shards = (uint32_t) shards.size();
        switch (split_type) {
            case SPLIT_NONE:
                ne = first_shard.ne;
                break;
            case SPLIT_BY_COLUMNS:
                ne = {checked_mul<uint32_t>(first_shard.ne[0], n_shards),
                      first_shard.ne[1]};
                break;
            case SPLIT_BY_ROWS:
                ne = {first_shard.ne[0],
                      checked_mul<uint32_t>(first_shard.ne[1], n_shards)};
                break;
        }
    }

    void calc_size() {
        size = llama_calc_tensor_size(ne, type);
    }
};

struct llama_load_tensors_map {
    // tensors is kept in a separate vector to preserve file order
    std::vector<llama_load_tensor> tensors;
    std::unordered_map<std::string, size_t> name_to_idx;
};

enum llama_file_version {
    LLAMA_FILE_VERSION_GGML,
    LLAMA_FILE_VERSION_GGMF_V1, // added version field and scores in vocab
    LLAMA_FILE_VERSION_GGJT_V1, // added padding
};

struct llama_file_loader {
    llama_file file;
    llama_file_version file_version;
    llama_hparams hparams;
    llama_vocab vocab;

    llama_file_loader(const char * fname, size_t file_idx, llama_load_tensors_map & tensors_map)
        : file(fname, "rb") {
        fprintf(stderr, "llama.cpp: loading model from %s\n", fname);
        read_magic();
        read_hparams();
        read_vocab();
        read_tensor_metadata(file_idx, tensors_map);
    }
    void read_magic() {
        uint32_t magic = file.read_u32();
        uint32_t version = 0;

        if (magic != 'ggml') {
            version = file.read_u32();
        }

        if (magic == 'ggml' && version == 0) {
            file_version = LLAMA_FILE_VERSION_GGML;
        } else if (magic == 'ggmf' && version == 1) {
            file_version = LLAMA_FILE_VERSION_GGMF_V1;
        } else if (magic == 'ggjt' && version == 1) {
            file_version = LLAMA_FILE_VERSION_GGJT_V1;
        } else {
            throw format("unknown (magic, version) combination: %08x, %08x; is this really a GGML file?",
                         magic, version);
        }
    }
    void read_hparams() {
        hparams.n_vocab = file.read_u32();
        hparams.n_embd = file.read_u32();
        hparams.n_mult = file.read_u32();
        hparams.n_head = file.read_u32();
        hparams.n_layer = file.read_u32();
        hparams.n_rot = file.read_u32();
        hparams.f16 = file.read_u32();
    }
    void read_vocab() {
        vocab.id_to_token.resize(hparams.n_vocab);

        for (uint32_t i = 0; i < hparams.n_vocab; i++) {
            uint32_t len = file.read_u32();
            std::string word = file.read_string(len);

            float score = 0.0f;
            if (file_version >= LLAMA_FILE_VERSION_GGMF_V1) {
                file.read_raw(&score, sizeof(score));
            }

            vocab.token_to_id[word] = i;

            auto & tok_score = vocab.id_to_token[i];
            tok_score.tok = std::move(word);
            tok_score.score = score;
        }
    }
    void read_tensor_metadata(size_t file_idx, llama_load_tensors_map & tensors_map) {
        while (file.tell() < file.size) {
            llama_load_tensor_shard shard;
            uint32_t n_dims = file.read_u32();
            uint32_t name_len = file.read_u32();
            uint32_t ftype = file.read_u32();
            shard.ne.resize(n_dims);
            file.read_raw(shard.ne.data(), sizeof(shard.ne[0]) * n_dims);
            std::string name = file.read_string(name_len);
            if (n_dims < 1 || n_dims > 2) {
                throw format("llama.cpp: tensor '%s' should not be %u-dimensional", name.c_str(), n_dims);
            }
            switch (ftype) {
                case 0: shard.type = GGML_TYPE_F32; break;
                case 1: shard.type = GGML_TYPE_F16; break;
                case 2: shard.type = GGML_TYPE_Q4_0; break;
                case 3: shard.type = GGML_TYPE_Q4_1; break;
                default: {
                    throw format("unrecognized ftype %u\n", ftype);
                }
            }

            if (file_version >= LLAMA_FILE_VERSION_GGJT_V1) {
                // skip to the next multiple of 32 bytes
                file.seek(-file.tell() & 31, SEEK_CUR);
            }
            shard.file_idx = file_idx;
            shard.file_off = file.tell();

            shard.calc_size();
            file.seek(shard.size, SEEK_CUR);

            auto it = tensors_map.name_to_idx.find(name);
            size_t idx;
            if (it != tensors_map.name_to_idx.end()) {
                idx = it->second;
            } else {
                tensors_map.tensors.emplace_back(name);
                idx = tensors_map.tensors.size() - 1;
                tensors_map.name_to_idx.emplace(name, idx);
            }
            tensors_map.tensors.at(idx).shards.push_back(shard);
        }
    }
};

struct llama_file_saver {
    llama_file file;
    llama_file_loader * any_file_loader;
    llama_file_saver(const char * fname, llama_file_loader * any_file_loader, uint32_t new_f16)
        : file(fname, "wb"), any_file_loader(any_file_loader) {
        fprintf(stderr, "llama.cpp: saving model to %s\n", fname);
        write_magic();
        write_hparams(new_f16);
        write_vocab();
    }
    void write_magic() {
        file.write_u32('ggjt'); // magic
        file.write_u32(1); // version
    }
    void write_hparams(uint32_t new_f16) {
        const llama_hparams & hparams = any_file_loader->hparams;
        file.write_u32(hparams.n_vocab);
        file.write_u32(hparams.n_embd);
        file.write_u32(hparams.n_mult);
        file.write_u32(hparams.n_head);
        file.write_u32(hparams.n_layer);
        file.write_u32(hparams.n_rot);
        file.write_u32(new_f16);
    }
    void write_vocab() {
        if (any_file_loader->file_version == LLAMA_FILE_VERSION_GGML) {
            fprintf(stderr, "llama.cpp: WARNING: input is an old file that doesn't have scores; will add dummy scores\n");
        }
        uint32_t n_vocab = any_file_loader->hparams.n_vocab;
        for (uint32_t i = 0; i < n_vocab; i++) {
            const auto & token_score = any_file_loader->vocab.id_to_token.at(i);
            file.write_u32((uint32_t) token_score.tok.size());
            file.write_raw(token_score.tok.data(), token_score.tok.size());
            file.write_raw(&token_score.score, sizeof(token_score.score));
        }
    }
    void write_tensor(llama_load_tensor & tensor, enum ggml_type new_type, const void * new_data, size_t new_size) {
        uint32_t ftype;
        switch (new_type) {
            case GGML_TYPE_F32:  ftype = 0; break;
            case GGML_TYPE_F16:  ftype = 1; break;
            case GGML_TYPE_Q4_0: ftype = 2; break;
            case GGML_TYPE_Q4_1: ftype = 3; break;
            default: LLAMA_ASSERT(false);
        }
        file.write_u32((uint32_t) tensor.ne.size());
        file.write_u32((uint32_t) tensor.name.size());
        file.write_u32(ftype);
        file.write_raw(tensor.ne.data(), sizeof(tensor.ne[0]) * tensor.ne.size());
        file.write_raw(tensor.name.data(), tensor.name.size());
        file.seek(-file.tell() & 31, SEEK_CUR);
        LLAMA_ASSERT(new_size == llama_calc_tensor_size(tensor.ne, new_type));
        file.write_raw(new_data, new_size);
    }
};

struct llama_model_loader {
    std::vector<std::unique_ptr<llama_file_loader>> file_loaders;
    llama_load_tensors_map tensors_map;
    bool use_mmap;
    size_t num_ggml_tensors_created = 0;
    struct ggml_context * ggml_ctx = NULL;
    std::unique_ptr<llama_mmap> mapping;

    llama_model_loader(const std::string & fname_base, bool use_mmap, bool vocab_only) {
        auto first_file = new llama_file_loader(fname_base.c_str(), 0, tensors_map);
        file_loaders.emplace_back(first_file);
        uint32_t n_parts = vocab_only ? 1 : guess_n_parts();
        for (uint32_t i = 1; i < n_parts; i++) {
            std::string fname = fname_base + "." + std::to_string(i);
            auto ith_file = new llama_file_loader(fname.c_str(), i, tensors_map);
            file_loaders.emplace_back(ith_file);
            if (ith_file->hparams != first_file->hparams) {
                throw format("llama.cpp: hparams inconsistent between files");
            }
        }
        if (!llama_mmap::SUPPORTED) {
            use_mmap = false;
        }
        if (use_mmap && alignment_prevents_mmap()) {
            fprintf(stderr, "llama.cpp: can't use mmap because tensors are not aligned; convert to new format to avoid this\n");
            use_mmap = false;
        }
        this->use_mmap = use_mmap;
        for (llama_load_tensor & lt : tensors_map.tensors) {
            lt.calc_all();
        }
    }

    bool alignment_prevents_mmap() {
        for (const llama_load_tensor & lt : tensors_map.tensors) {
            for (const llama_load_tensor_shard & shard : lt.shards) {
                if (shard.file_off & 3) {
                    return true;
                }
            }
        }
        return false;
    }

    uint32_t guess_n_parts() const {
        auto it = tensors_map.name_to_idx.find("tok_embeddings.weight");
        if (it == tensors_map.name_to_idx.end()) {
            throw std::string("missing tok_embeddings.weight");
        }
        const llama_load_tensor & lt = tensors_map.tensors.at(it->second);
        return file_loaders.at(0)->hparams.n_embd / lt.shards.at(0).ne.at(0);
    }

    void calc_sizes(size_t * ctx_size_p, size_t * mmapped_size_p) const {
        *ctx_size_p = *mmapped_size_p = 0;
        for (const llama_load_tensor & lt : tensors_map.tensors) {
            *ctx_size_p += sizeof(struct ggml_tensor) + GGML_OBJECT_SIZE;
            *(use_mmap ? mmapped_size_p : ctx_size_p) += lt.size;
        }
    }

    struct ggml_tensor * get_tensor(const std::string & name, std::vector<uint32_t> ne) {
        auto it = tensors_map.name_to_idx.find(name);
        if (it == tensors_map.name_to_idx.end()) {
            throw format("llama.cpp: tensor '%s' is missing from model", name.c_str());
        }
        llama_load_tensor & lt = tensors_map.tensors.at(it->second);
        if (lt.ne != ne) {
            throw format("llama.cpp: tensor '%s' has wrong shape; expected %s, got %s",
                         name.c_str(), llama_format_tensor_shape(ne).c_str(), llama_format_tensor_shape(lt.ne).c_str());
        }
        return get_tensor_for(lt);
    }

    struct ggml_tensor * get_tensor_for(llama_load_tensor & lt) {
        struct ggml_tensor * tensor;
        if (lt.ne.size() == 2) {
            tensor = ggml_new_tensor_2d(ggml_ctx, lt.type, lt.ne.at(0), lt.ne.at(1));
        } else {
            LLAMA_ASSERT(lt.ne.size() == 1);
            tensor = ggml_new_tensor_1d(ggml_ctx, lt.type, lt.ne.at(0));
        }
        LLAMA_ASSERT(lt.ggml_tensor == NULL); // if this fails, we called get_tensor twice on the same tensor
        lt.ggml_tensor = tensor;
        num_ggml_tensors_created++;
        return tensor;
    }

    void done_getting_tensors() {
        if (num_ggml_tensors_created != tensors_map.tensors.size()) {
            throw std::string("llama.cpp: file contained more tensors than expected");
        }
    }

    void load_all_data(llama_progress_callback progress_callback, void *  progress_callback_user_data, llama_mlock * lmlock) {
        size_t data_size = 0;
        for (const llama_load_tensor & lt : tensors_map.tensors) {
            data_size += lt.size;
        }

        if (use_mmap) {
            mapping.reset(new llama_mmap(&file_loaders.at(0)->file));
            if (!lmlock) {
                // Don't call the callback since the actual loading will be lazy
                // and we can't measure it.
                progress_callback = NULL;
            }
            if (lmlock) {
                lmlock->init(mapping->addr);
            }
        }

        size_t done_size = 0;
        for (llama_load_tensor & lt : tensors_map.tensors) {
            if (progress_callback) {
                progress_callback((float) done_size / data_size, progress_callback_user_data);
            }
            LLAMA_ASSERT(lt.ggml_tensor); // unused tensors should have been caught by load_data already
            lt.data = (uint8_t *) lt.ggml_tensor->data;
            load_data_for(lt);
            lt.ggml_tensor->data = lt.data;
            done_size += lt.size;
            if (use_mmap && lmlock) {
                lmlock->grow_to(done_size);
            }
        }
        if (progress_callback) {
            progress_callback(1.0f, progress_callback_user_data);
        }
    }

    void load_data_for(llama_load_tensor & lt) {
        if (use_mmap) {
            LLAMA_ASSERT(lt.shards.size() == 1);
            lt.data = (uint8_t *) mapping->addr + lt.shards.at(0).file_off;
        } else if (lt.split_type == SPLIT_NONE) {
            llama_file & file = file_loaders.at(lt.shards.at(0).file_idx)->file;
            file.seek(lt.shards.at(0).file_off, SEEK_SET);
            file.read_raw(lt.data, lt.size);
        } else if (lt.split_type == SPLIT_BY_ROWS) {
            size_t offset = 0;
            for (llama_load_tensor_shard & shard : lt.shards) {
                llama_file & file = file_loaders.at(shard.file_idx)->file;
                file.seek(shard.file_off, SEEK_SET);
                file.read_raw(lt.data + offset, shard.size);
                offset += shard.size;
            }
            LLAMA_ASSERT(offset == lt.size);
        } else if (lt.split_type == SPLIT_BY_COLUMNS) {
            // Let's load the data into temporary buffers to ensure the OS performs large loads.
            std::vector<llama_buffer> tmp_bufs;
            tmp_bufs.resize(lt.shards.size());
            for (size_t i = 0; i < lt.shards.size(); i++) {
                llama_load_tensor_shard & shard = lt.shards.at(i);
                llama_file & file = file_loaders.at(shard.file_idx)->file;
                file.seek(shard.file_off, SEEK_SET);
                tmp_bufs.at(i).resize(shard.size);
                file.read_raw(tmp_bufs.at(i).addr, shard.size);
            }
            // Then reshape.
            size_t num_rows = lt.ne.at(1);
            size_t per_shard_row_size = lt.shards.at(0).size / num_rows;
            size_t out_offset = 0;
            for (size_t row = 0; row < num_rows; row++) {
                for (llama_buffer & tmp_buf : tmp_bufs) {
                    memcpy(lt.data + out_offset,
                           tmp_buf.addr + row * per_shard_row_size,
                           per_shard_row_size);
                    out_offset += per_shard_row_size;
                }
            }
            LLAMA_ASSERT(out_offset == lt.size);
        }
        if (0) {
            print_checksum(lt);
        }
    }

    static void print_checksum(llama_load_tensor & lt) {
        uint32_t sum = 0;
        for (size_t i = 0; i < lt.size; i++) {
            uint8_t byte = lt.data[i];
            sum = byte + (sum << 6) + (sum << 16) - sum; // sdbm hash
        }
        fprintf(stderr, "%s checksum: %#08x (%s, size %zu)\n", lt.name.c_str(), sum,
                llama_format_tensor_shape(lt.ne).c_str(), lt.size);
    }

};


//
// kv cache
//

static bool kv_cache_init(
        const struct llama_hparams & hparams,
             struct llama_kv_cache & cache,
                         ggml_type   wtype,
                               int   n_ctx) {
    const int n_embd  = hparams.n_embd;
    const int n_layer = hparams.n_layer;

    const int64_t n_mem      = (int64_t)n_layer*n_ctx;
    const int64_t n_elements = n_embd*n_mem;

    cache.buf.resize(2u*n_elements*ggml_type_size(wtype) + 2u*MB);

    struct ggml_init_params params;
    params.mem_size   = cache.buf.size;
    params.mem_buffer = cache.buf.addr;
    params.no_alloc   = false;

    cache.ctx = ggml_init(params);

    if (!cache.ctx) {
        fprintf(stderr, "%s: failed to allocate memory for kv cache\n", __func__);
        return false;
    }

    cache.k = ggml_new_tensor_1d(cache.ctx, wtype, n_elements);
    cache.v = ggml_new_tensor_1d(cache.ctx, wtype, n_elements);

    return true;
}

struct llama_context_params llama_context_default_params() {
    struct llama_context_params result = {
        /*.n_ctx                       =*/ 512,
        /*.n_parts                     =*/ -1,
        /*.seed                        =*/ 0,
        /*.f16_kv                      =*/ false,
        /*.logits_all                  =*/ false,
        /*.vocab_only                  =*/ false,
        /*.use_mmap                    =*/ true,
        /*.use_mlock                   =*/ false,
        /*.embedding                   =*/ false,
        /*.progress_callback           =*/ nullptr,
        /*.progress_callback_user_data =*/ nullptr,
    };

    return result;
}

bool llama_mmap_supported() {
    return llama_mmap::SUPPORTED;
}

bool llama_mlock_supported() {
    return llama_mlock::SUPPORTED;
}

//
// model loading
//

static const char *llama_file_version_name(llama_file_version version) {
    switch (version) {
        case LLAMA_FILE_VERSION_GGML: return "'ggml' (old version with low tokenizer quality and no mmap support)";
        case LLAMA_FILE_VERSION_GGMF_V1: return "ggmf v1 (old version with no mmap support)";
        case LLAMA_FILE_VERSION_GGJT_V1: return "ggjt v1 (latest)";
        default: LLAMA_ASSERT(false);
    }
}

static const char *llama_model_type_name(e_model type) {
    switch (type) {
        case MODEL_7B: return "7B";
        case MODEL_13B: return "13B";
        case MODEL_30B: return "30B";
        case MODEL_65B: return "65B";
        default: LLAMA_ASSERT(false);
    }
}

static void llama_model_load_internal(
        const std::string & fname,
        llama_context & lctx,
        int n_ctx,
        ggml_type memory_type,
        bool use_mmap,
        bool use_mlock,
        bool vocab_only,
        llama_progress_callback progress_callback,
<<<<<<< HEAD
        void *progress_callback_user_data,
        llama_file_info *file_info) {
    fprintf(stderr, "%s: loading model from '%s' - please wait ...\n", __func__, fname.c_str());

    const int64_t t_start_us = ggml_time_us();
=======
        void * progress_callback_user_data) {
>>>>>>> 180b693a

    lctx.t_start_us = ggml_time_us();

    std::unique_ptr<llama_model_loader> ml(new llama_model_loader(fname, use_mmap, vocab_only));

    lctx.vocab = std::move(ml->file_loaders.at(0)->vocab);
    auto & model = lctx.model;
    model.hparams = ml->file_loaders.at(0)->hparams;
    llama_file_version file_version = ml->file_loaders.at(0)->file_version;
    auto & hparams = model.hparams;
    uint32_t n_ff = ((2*(4*hparams.n_embd)/3 + hparams.n_mult - 1)/hparams.n_mult)*hparams.n_mult;

    {
        switch (hparams.n_layer) {
            case 32: model.type = e_model::MODEL_7B; break;
            case 40: model.type = e_model::MODEL_13B; break;
            case 60: model.type = e_model::MODEL_30B; break;
            case 80: model.type = e_model::MODEL_65B; break;
        }

        hparams.n_ctx = n_ctx;
<<<<<<< HEAD

        n_ff = ((2*(4*hparams.n_embd)/3 + hparams.n_mult - 1)/hparams.n_mult)*hparams.n_mult;

        if (n_parts < 1) {
            n_parts = LLAMA_N_PARTS.at(hparams.n_embd);
        }

        // temp warning to tell the user to use "--n_parts"
        if (hparams.f16 == 4 && n_parts != 1) {
            fprintf(stderr, "%s: GPTQ model detected - are you sure n_parts should be %d? we normally expect it to be 1\n", __func__, n_parts);
            fprintf(stderr, "%s: use '--n_parts 1' if necessary\n", __func__);
        }

        if (file_info) {
            file_info->n_vocab = hparams.n_vocab;
            file_info->n_parts = n_parts;
            file_info->n_embd = hparams.n_embd;
            file_info->n_head = hparams.n_head;
            file_info->n_ff = n_ff;
            file_info->n_layer = hparams.n_layer;
        }

        if (hparams.n_layer == 32) {
            model.type = e_model::MODEL_7B;
        }

        if (hparams.n_layer == 40) {
            model.type = e_model::MODEL_13B;
        }

        if (hparams.n_layer == 60) {
            model.type = e_model::MODEL_30B;
        }

        if (hparams.n_layer == 80) {
            model.type = e_model::MODEL_65B;
        }

        fprintf(stderr, "%s: n_vocab = %d\n", __func__, hparams.n_vocab);
        fprintf(stderr, "%s: n_ctx   = %d\n", __func__, hparams.n_ctx);
        fprintf(stderr, "%s: n_embd  = %d\n", __func__, hparams.n_embd);
        fprintf(stderr, "%s: n_mult  = %d\n", __func__, hparams.n_mult);
        fprintf(stderr, "%s: n_head  = %d\n", __func__, hparams.n_head);
        fprintf(stderr, "%s: n_layer = %d\n", __func__, hparams.n_layer);
        fprintf(stderr, "%s: n_rot   = %d\n", __func__, hparams.n_rot);
        fprintf(stderr, "%s: f16     = %d\n", __func__, hparams.f16);
        fprintf(stderr, "%s: n_ff    = %d\n", __func__, n_ff);
        fprintf(stderr, "%s: n_parts = %d\n", __func__, n_parts);
        fprintf(stderr, "%s: type    = %d\n", __func__, model.type);
=======
>>>>>>> 180b693a
    }

    {
        fprintf(stderr, "%s: format     = %s\n",  __func__, llama_file_version_name(file_version));
        fprintf(stderr, "%s: n_vocab    = %u\n",  __func__, hparams.n_vocab);
        fprintf(stderr, "%s: n_ctx      = %u\n",  __func__, hparams.n_ctx);
        fprintf(stderr, "%s: n_embd     = %u\n",  __func__, hparams.n_embd);
        fprintf(stderr, "%s: n_mult     = %u\n",  __func__, hparams.n_mult);
        fprintf(stderr, "%s: n_head     = %u\n",  __func__, hparams.n_head);
        fprintf(stderr, "%s: n_layer    = %u\n",  __func__, hparams.n_layer);
        fprintf(stderr, "%s: n_rot      = %u\n",  __func__, hparams.n_rot);
        fprintf(stderr, "%s: f16        = %u\n",  __func__, hparams.f16);
        fprintf(stderr, "%s: n_ff       = %u\n",  __func__, n_ff);
        fprintf(stderr, "%s: n_parts    = %zu\n", __func__, ml->file_loaders.size());
        fprintf(stderr, "%s: model size = %s\n",  __func__, llama_model_type_name(model.type));
    }

    const size_t file_offset = fin.tellg();
    fin.close();

    if (file_info)
        file_info->tensors_offset = file_offset;

    if (vocab_only) {
        return;
    }

    auto & ctx = model.ctx;

    size_t ctx_size, mmapped_size;
    ml->calc_sizes(&ctx_size, &mmapped_size);
    fprintf(stderr, "%s: ggml ctx size = %6.2f KB\n", __func__, ctx_size/1024.0);

    // print memory requirements
    {
        const size_t scale = memory_type == GGML_TYPE_F32 ? 2 : 1;

        // this is the total memory required to run the inference
        const size_t mem_required =
            ctx_size +
            mmapped_size +
            MEM_REQ_SCRATCH0.at(model.type) +
            MEM_REQ_SCRATCH1.at(model.type) +
            MEM_REQ_EVAL.at    (model.type);

        // this is the memory required by one llama_state
        const size_t mem_required_state =
            scale*MEM_REQ_KV_SELF.at(model.type);

        fprintf(stderr, "%s: mem required  = %7.2f MB (+ %7.2f MB per state)\n", __func__,
                mem_required / 1024.0 / 1024.0, mem_required_state / 1024.0 / 1024.0);
    }

    // create the ggml context
    {
        lctx.model.buf.resize(ctx_size);
        if (use_mlock) {
            lctx.model.mlock_buf.init(lctx.model.buf.addr);
            lctx.model.mlock_buf.grow_to(lctx.model.buf.size);
        }

        struct ggml_init_params params = {
            /*.mem_size   =*/ lctx.model.buf.size,
            /*.mem_buffer =*/ lctx.model.buf.addr,
            /*.no_alloc   =*/ ml->use_mmap,
        };

        model.ctx = ggml_init(params);
        if (!model.ctx) {
            throw format("ggml_init() failed");
        }
    }

    // prepare memory for the weights
    {
        const auto & hparams = model.hparams;

        const uint32_t n_embd  = hparams.n_embd;
        const uint32_t n_layer = hparams.n_layer;
        const uint32_t n_vocab = hparams.n_vocab;

        ml->ggml_ctx = ctx;

        model.tok_embeddings = ml->get_tensor("tok_embeddings.weight", {n_embd, n_vocab});
        model.norm   = ml->get_tensor("norm.weight", {n_embd});
        model.output = ml->get_tensor("output.weight", {n_embd, n_vocab});

        model.layers.resize(n_layer);
        for (uint32_t i = 0; i < n_layer; ++i) {
            auto & layer = model.layers[i];

            std::string layers_i = "layers." + std::to_string(i);

            layer.attention_norm = ml->get_tensor(layers_i + ".attention_norm.weight", {n_embd});

            layer.wq = ml->get_tensor(layers_i + ".attention.wq.weight", {n_embd, n_embd});
            layer.wk = ml->get_tensor(layers_i + ".attention.wk.weight", {n_embd, n_embd});
            layer.wv = ml->get_tensor(layers_i + ".attention.wv.weight", {n_embd, n_embd});
            layer.wo = ml->get_tensor(layers_i + ".attention.wo.weight", {n_embd, n_embd});

            layer.ffn_norm = ml->get_tensor(layers_i + ".ffn_norm.weight", {n_embd});

            layer.w1 = ml->get_tensor(layers_i + ".feed_forward.w1.weight", {n_embd,   n_ff});
            layer.w2 = ml->get_tensor(layers_i + ".feed_forward.w2.weight", {  n_ff,   n_embd});
            layer.w3 = ml->get_tensor(layers_i + ".feed_forward.w3.weight", {n_embd,   n_ff});
        }
    }

<<<<<<< HEAD
    std::vector<uint8_t> tmp;

    if (progress_callback) {
        progress_callback(0.0, progress_callback_user_data);
=======
    ml->done_getting_tensors();

    // populate `tensors_by_name`
    for (llama_load_tensor & lt : ml->tensors_map.tensors) {
        model.tensors_by_name.emplace_back(lt.name, lt.ggml_tensor);
>>>>>>> 180b693a
    }

    ml->load_all_data(progress_callback, progress_callback_user_data, use_mlock ? &lctx.model.mlock_mmap : NULL);

    model.mapping = std::move(ml->mapping);

<<<<<<< HEAD
                int32_t nelements = 1;
                int32_t ne[2] = { 1, 1 };
                for (int i = 0; i < n_dims; ++i) {
                    fin.read(reinterpret_cast<char *>(&ne[i]), sizeof(ne[i]));
                    nelements *= ne[i];
                }

                std::string name(length, 0);
                fin.read(&name[0], length);

                if (model.tensors.find(name.data()) == model.tensors.end()) {
                    fprintf(stderr, "%s: unknown tensor '%s' in model file\n", __func__, name.data());
                    return false;
                }

                // split_type = 0: split by columns
                // split_type = 1: split by rows
                int split_type = 0;

                // split_type = 0:
                // regex:
                //   - tok_embeddings.*
                //   - layers.*.attention.wo.weight
                //   - layers.*.feed_forward.w2.weight

                // split_type = 1:
                // regex:
                //   - output.*
                //   - layers.*.attention.wq.weight
                //   - layers.*.attention.wk.weight
                //   - layers.*.attention.wv.weight
                //   - layers.*.feed_forward.w1.weight
                //   - layers.*.feed_forward.w3.weight
                if (name.find("tok_embeddings") != std::string::npos) {
                    split_type = 0;
                } else if (name.find("layers") != std::string::npos) {
                    if (name.find("attention.wo.weight") != std::string::npos) {
                        split_type = 0;
                    } else if (name.find("feed_forward.w2.weight") != std::string::npos) {
                        split_type = 0;
                    } else {
                        split_type = 1;
                    }
                } else if (name.find("output") != std::string::npos) {
                    split_type = 1;
                }

                auto tensor = model.tensors[name.data()];

                if (n_dims == 1) {
                    if (tensor->ne[0] != ne[0] || tensor->ne[1] != ne[1]) {
                        fprintf(stderr, "%s: tensor '%s' has wrong shape in model file: got [%d, %d], expected [%d, %d]\n",
                                __func__, name.data(), tensor->ne[0], tensor->ne[1], ne[0], ne[1]);
                        return false;
                    }
                } else {
                    if (split_type == 0) {
                        if (tensor->ne[0]/n_parts != ne[0] || tensor->ne[1] != ne[1]) {
                            fprintf(stderr, "%s: tensor '%s' has wrong shape in model file: got [%d, %d], expected [%d, %d]\n",
                                    __func__, name.data(), tensor->ne[0]/n_parts, tensor->ne[1], ne[0], ne[1]);
                            return false;
                        }
                    } else {
                        if (tensor->ne[0] != ne[0] || tensor->ne[1]/n_parts != ne[1]) {
                            fprintf(stderr, "%s: tensor '%s' has wrong shape in model file: got [%d, %d], expected [%d, %d]\n",
                                    __func__, name.data(), tensor->ne[0], tensor->ne[1]/n_parts, ne[0], ne[1]);
                            return false;
                        }
                    }
                }

                if (n_dims == 1) {
                    if (ggml_nelements(tensor) != nelements) {
                        fprintf(stderr, "%s: tensor '%s' has wrong size in model file\n", __func__, name.data());
                        return false;
                    }
                } else {
                    if (ggml_nelements(tensor)/n_parts != nelements) {
                        fprintf(stderr, "%s: tensor '%s' has wrong size in model file\n", __func__, name.data());
                        return false;
                    }
                }

                if (0) {
                    static const char * ftype_str[] = { "f32", "f16", "q4_0", "q4_1", };
                    fprintf(stderr, "%24s - [%5d, %5d], type = %6s, split = %d\n", name.data(), ne[0], ne[1], ftype_str[ftype], split_type);
                }

                size_t bpe = 0;

                switch (ftype) {
                    case 0: bpe = ggml_type_size(GGML_TYPE_F32);  break;
                    case 1: bpe = ggml_type_size(GGML_TYPE_F16);  break;
                    case 2: bpe = ggml_type_size(GGML_TYPE_Q4_0); assert(ne[0] % 64 == 0); break;
                    case 3: bpe = ggml_type_size(GGML_TYPE_Q4_1); assert(ne[0] % 64 == 0); break;
                    default:
                            {
                                fprintf(stderr, "%s: unknown ftype %d in model file\n", __func__, ftype);
                                return false;
                            }
                };

                if (n_dims == 1 || n_parts == 1) {
                    if ((nelements*bpe)/ggml_blck_size(tensor->type) != ggml_nbytes(tensor)) {
                        fprintf(stderr, "%s: tensor '%s' has wrong size in model file: got %zu, expected %zu\n",
                                __func__, name.data(), ggml_nbytes(tensor), nelements*bpe);
                        return false;
                    }

                    if (part_id == 0) {
                        fin.read(reinterpret_cast<char *>(tensor->data), ggml_nbytes(tensor));
                    } else {
                        fin.seekg(ggml_nbytes(tensor), std::ios::cur);
                    }

                    total_size += ggml_nbytes(tensor);
                } else {
                    if ((nelements*bpe)/ggml_blck_size(tensor->type) != ggml_nbytes(tensor)/n_parts) {
                        fprintf(stderr, "%s: tensor '%s' has wrong size in model file: got %zu, expected %zu\n",
                                __func__, name.data(), ggml_nbytes(tensor)/n_parts, nelements*bpe);
                        return false;
                    }

                    if (split_type == 0) {
                        const int np0 = ne[0];

                        const size_t row_size = (tensor->ne[0]/ggml_blck_size(tensor->type))*ggml_type_size(tensor->type);
                        assert(row_size == tensor->nb[1]);

                        for (int i1 = 0; i1 < ne[1]; ++i1) {
                            const size_t offset_row = i1*row_size;
                            const size_t offset = offset_row + ((part_id*np0)/ggml_blck_size(tensor->type))*ggml_type_size(tensor->type);
                            fin.read(reinterpret_cast<char *>(tensor->data) + offset, row_size/n_parts);
                        }
                    } else {
                        const int np1 = ne[1];

                        const size_t row_size = (tensor->ne[0]/ggml_blck_size(tensor->type))*ggml_type_size(tensor->type);

                        for (int i1 = 0; i1 < ne[1]; ++i1) {
                            const size_t offset_row = (i1 + part_id*np1)*row_size;
                            fin.read(reinterpret_cast<char *>(tensor->data) + offset_row, row_size);
                        }
                    }

                    total_size += ggml_nbytes(tensor)/n_parts;
                }

                //fprintf(stderr, "%42s - [%5d, %5d], type = %6s, %6.2f MB\n", name.data(), ne[0], ne[1], ftype == 0 ? "float" : "f16", ggml_nbytes(tensor)/1024.0/1024.0);
                model.n_loaded++;

                // progress
                if (progress_callback) {
                    double current_file_progress = double(size_t(fin.tellg()) - file_offset) / double(file_size - file_offset);
                    double current_progress = (double(i) + current_file_progress) / double(n_parts);
                    progress_callback(current_progress, progress_callback_user_data);
                }
                if (model.n_loaded % 8 == 0) {
                    fprintf(stderr, ".");
                    fflush(stderr);
                }
            }

            fprintf(stderr, " done\n");

            fprintf(stderr, "%s: model size = %8.2f MB / num tensors = %d\n", __func__, total_size/1024.0/1024.0, model.n_loaded);
            if (model.n_loaded == 0) {
                fprintf(stderr, "%s: WARN no tensors loaded from model file - assuming empty model for testing\n", __func__);
            } else if (model.n_loaded != (int) model.tensors.size()) {
                fprintf(stderr, "%s: ERROR not all tensors loaded from model file - expected %zu, got %d\n", __func__, model.tensors.size(), model.n_loaded);
                return false;
            }
        }

        fin.close();
    }

    lctx.t_load_us = ggml_time_us() - t_start_us;
=======
    // loading time will be recalculate after the first eval, so
    // we take page faults deferred by mmap() into consideration
    lctx.t_load_us = ggml_time_us() - lctx.t_start_us;
}
>>>>>>> 180b693a

static bool llama_model_load(
        const std::string & fname,
        llama_context & lctx,
        int n_ctx,
        ggml_type memory_type,
        bool use_mmap,
        bool use_mlock,
        bool vocab_only,
        llama_progress_callback progress_callback,
        void *progress_callback_user_data) {
    try {
        llama_model_load_internal(fname, lctx, n_ctx, memory_type, use_mmap, use_mlock,
                                  vocab_only, progress_callback, progress_callback_user_data);
        return true;
    } catch (const std::string & err) {
        fprintf(stderr, "error loading model: %s\n", err.c_str());
        return false;
    }
}

// evaluate the transformer
//
//   - lctx:      llama context
//   - tokens:    new batch of tokens to process
//   - n_past:    the context size so far
//   - n_threads: number of threads to use
//
static bool llama_eval_internal(
        llama_context & lctx,
    const llama_token * tokens,
            const int   n_tokens,
            const int   n_past,
            const int   n_threads) {
    const int64_t t_start_us = ggml_time_us();

    const int N = n_tokens;

    const auto & model   = lctx.model;
    const auto & hparams = model.hparams;

    auto & kv_self = model.kv_self;

    LLAMA_ASSERT(!!kv_self.ctx);

    const int n_embd  = hparams.n_embd;
    const int n_layer = hparams.n_layer;
    const int n_ctx   = hparams.n_ctx;
    const int n_head  = hparams.n_head;
    const int n_vocab = hparams.n_vocab;
    const int n_rot   = hparams.n_embd/hparams.n_head;

    auto & mem_per_token = lctx.mem_per_token;
    auto & buf_compute   = lctx.buf_compute;

    struct ggml_init_params params = {
        /*.mem_size   =*/ buf_compute.size,
        /*.mem_buffer =*/ buf_compute.addr,
        /*.no_alloc   =*/ false,
    };

    struct ggml_context * ctx0 = ggml_init(params);

    // for big prompts, if BLAS is enabled, it is better to use only one thread
    // otherwise, the threads are spin-lock waiting for the BLAS calls and are degrading the performance
    ggml_cgraph gf = {};
    gf.n_threads = N >= 32 && ggml_cpu_has_blas() ? 1 : n_threads;

    struct ggml_tensor * embd = ggml_new_tensor_1d(ctx0, GGML_TYPE_I32, N);
    memcpy(embd->data, tokens, N*ggml_element_size(embd));

    struct ggml_tensor * inpL = ggml_get_rows(ctx0, model.tok_embeddings, embd);

    for (int il = 0; il < n_layer; ++il) {
        struct ggml_tensor * inpSA = inpL;

        struct ggml_tensor * cur;

        lctx.use_buf(ctx0, 0);

        // norm
        {
            cur = ggml_rms_norm(ctx0, inpL);

            // cur = attention_norm*cur
            cur = ggml_mul(ctx0,
                        ggml_repeat(ctx0, model.layers[il].attention_norm, cur),
                        cur);
        }

        // self-attention
        {
            // compute Q and K and RoPE them
            struct ggml_tensor * Qcur = ggml_rope(ctx0, ggml_reshape_3d(ctx0, ggml_mul_mat(ctx0, model.layers[il].wq, cur), n_embd/n_head, n_head, N), n_past, n_rot, 0);
            struct ggml_tensor * Kcur = ggml_rope(ctx0, ggml_reshape_3d(ctx0, ggml_mul_mat(ctx0, model.layers[il].wk, cur), n_embd/n_head, n_head, N), n_past, n_rot, 0);

            // store key and value to memory
            {
                // compute the transposed [N, n_embd] V matrix
                struct ggml_tensor * Vcur = ggml_transpose(ctx0, ggml_reshape_2d(ctx0, ggml_mul_mat(ctx0, model.layers[il].wv, cur), n_embd, N));

                struct ggml_tensor * k = ggml_view_1d(ctx0, kv_self.k, N*n_embd, (ggml_element_size(kv_self.k)*n_embd)*(il*n_ctx + n_past));
                struct ggml_tensor * v = ggml_view_2d(ctx0, kv_self.v, N, n_embd,
                        (   n_ctx)*ggml_element_size(kv_self.v),
                        (il*n_ctx)*ggml_element_size(kv_self.v)*n_embd + n_past*ggml_element_size(kv_self.v));

                // important: storing RoPE-ed version of K in the KV cache!
                ggml_build_forward_expand(&gf, ggml_cpy(ctx0, Kcur, k));
                ggml_build_forward_expand(&gf, ggml_cpy(ctx0, Vcur, v));
            }

            struct ggml_tensor * Q =
                ggml_permute(ctx0,
                        Qcur,
                        0, 2, 1, 3);

            struct ggml_tensor * K =
                ggml_permute(ctx0,
                        ggml_reshape_3d(ctx0,
                            ggml_view_1d(ctx0, kv_self.k, (n_past + N)*n_embd, il*n_ctx*ggml_element_size(kv_self.k)*n_embd),
                            n_embd/n_head, n_head, n_past + N),
                        0, 2, 1, 3);

            // K * Q
            struct ggml_tensor * KQ = ggml_mul_mat(ctx0, K, Q);

            // KQ_scaled = KQ / sqrt(n_embd/n_head)
            struct ggml_tensor * KQ_scaled =
                ggml_scale(ctx0,
                        KQ,
                        ggml_new_f32(ctx0, 1.0f/sqrtf(float(n_embd)/n_head)));

            // KQ_masked = mask_past(KQ_scaled)
            struct ggml_tensor * KQ_masked = ggml_diag_mask_inf(ctx0, KQ_scaled, n_past);

            // KQ = soft_max(KQ_masked)
            struct ggml_tensor * KQ_soft_max = ggml_soft_max(ctx0, KQ_masked);

            // split cached V into n_head heads
            struct ggml_tensor * V =
                ggml_view_3d(ctx0, kv_self.v,
                        n_past + N, n_embd/n_head, n_head,
                        n_ctx*ggml_element_size(kv_self.v),
                        n_ctx*ggml_element_size(kv_self.v)*n_embd/n_head,
                        il*n_ctx*ggml_element_size(kv_self.v)*n_embd);

#if 1
            struct ggml_tensor * KQV = ggml_mul_mat(ctx0, V, KQ_soft_max);
#else
            // make V contiguous in memory to speed up the matmul, however we waste time on the copy
            // on M1 this is faster for the perplexity computation, but ~5% slower for the single-token generation
            // is there a better way?
            struct ggml_tensor * V_cont = ggml_cpy(ctx0, V, ggml_new_tensor_3d(ctx0, kv_self.v->type, n_past + N, n_embd/n_head, n_head));
            struct ggml_tensor * KQV = ggml_mul_mat(ctx0, V_cont, KQ_soft_max);
#endif

            // KQV_merged = KQV.permute(0, 2, 1, 3)
            struct ggml_tensor * KQV_merged = ggml_permute(ctx0, KQV, 0, 2, 1, 3);

            // cur = KQV_merged.contiguous().view(n_embd, N)
            cur = ggml_cpy(ctx0,
                    KQV_merged,
                    ggml_new_tensor_2d(ctx0, GGML_TYPE_F32, n_embd, N));

            // projection (no bias)
            cur = ggml_mul_mat(ctx0,
                    model.layers[il].wo,
                    cur);
        }

        lctx.use_buf(ctx0, 1);

        struct ggml_tensor * inpFF = ggml_add(ctx0, cur, inpSA);

        // feed-forward network
        {
            // norm
            {
                cur = ggml_rms_norm(ctx0, inpFF);

                // cur = ffn_norm*cur
                cur = ggml_mul(ctx0,
                        ggml_repeat(ctx0, model.layers[il].ffn_norm, cur),
                        cur);
            }

            struct ggml_tensor * tmp = ggml_mul_mat(ctx0,
                    model.layers[il].w3,
                    cur);

            cur = ggml_mul_mat(ctx0,
                    model.layers[il].w1,
                    cur);

            // SILU activation
            cur = ggml_silu(ctx0, cur);

            cur = ggml_mul(ctx0, cur, tmp);

            cur = ggml_mul_mat(ctx0,
                    model.layers[il].w2,
                    cur);
        }

        cur = ggml_add(ctx0, cur, inpFF);

        // input for next layer
        inpL = cur;
    }

    lctx.use_buf(ctx0, 0);

    // used at the end to optionally extract the embeddings
    struct ggml_tensor * embeddings = NULL;

    // norm
    {

        inpL = ggml_rms_norm(ctx0, inpL);

        // inpL = norm*inpL
        inpL = ggml_mul(ctx0,
                    ggml_repeat(ctx0, model.norm, inpL),
                    inpL);

        embeddings = inpL;
    }

    // lm_head
    inpL = ggml_mul_mat(ctx0, model.output, inpL);

    lctx.use_buf(ctx0, -1);

    // logits -> probs
    //inpL = ggml_soft_max(ctx0, inpL);

    // run the computation
    ggml_build_forward_expand(&gf, inpL);
    ggml_graph_compute       (ctx0, &gf);

    // print timing information per ggml operation (for debugging purposes)
    // requires GGML_PERF to be defined
    //ggml_graph_print(&gf);

    // plot the computation graph in dot format (for debugging purposes)
    //if (n_past%100 == 0) {
    //    ggml_graph_dump_dot(&gf, NULL, "llama.dot");
    //}

    //embd_w.resize(n_vocab*N);
    //memcpy(embd_w.data(), ggml_get_data(inpL), sizeof(float)*n_vocab*N);

    // extract logits
    {
        auto & logits_out = lctx.logits;

        if (lctx.logits_all) {
            logits_out.resize(n_vocab * N);
            memcpy(logits_out.data(), (float *) ggml_get_data(inpL), sizeof(float)*n_vocab*N);
        } else {
            // return result for just the last token
            logits_out.resize(n_vocab);
            memcpy(logits_out.data(), (float *) ggml_get_data(inpL) + (n_vocab*(N-1)), sizeof(float)*n_vocab);
        }
    }

    // extract embeddings
    if (lctx.embedding.size()) {
        auto & embedding_out = lctx.embedding;

        embedding_out.resize(n_embd);
        memcpy(embedding_out.data(), (float *) ggml_get_data(embeddings) + (n_embd*(N - 1)), sizeof(float)*n_embd);
    }

    if (mem_per_token == 0) {
        mem_per_token = ggml_used_mem(ctx0)/N;
    }

#if 0
    printf("\n%s: used_mem = %.3f MB, scratch -- %.3f MB %.3f MB\n", __func__,
            ggml_used_mem(ctx0)/1024.0/1024.0,
            lctx.get_buf_max_mem(0)/1024.0/1024.0,
            lctx.get_buf_max_mem(1)/1024.0/1024.0);
#endif

    ggml_free(ctx0);

    // measure the performance only for the single-token evals
    if (N == 1) {
        lctx.t_eval_us += ggml_time_us() - t_start_us;
        lctx.n_eval++;
    }
    else if (N > 1) {
        lctx.t_p_eval_us += ggml_time_us() - t_start_us;
        lctx.n_p_eval += N;
    }

    return true;
}

//
// tokenizer
//

static size_t utf8_len(char src) {
    const size_t lookup[] = { 1, 1, 1, 1, 1, 1, 1, 1, 1, 1, 1, 1, 2, 2, 3, 4 };
    uint8_t highbits = static_cast<uint8_t>(src) >> 4;
    return lookup[highbits];
}

struct llama_sp_symbol {
    using index = int;
    index prev;
    index next;
    const char * text;
    size_t n;
};

struct llama_sp_bigram {
    struct comparator {
        bool operator()(llama_sp_bigram & l, llama_sp_bigram & r) {
            return (l.score < r.score) || (l.score == r.score && l.left > r.left);
        }
    };
    using queue_storage = std::vector<llama_sp_bigram>;
    using queue = std::priority_queue<llama_sp_bigram, queue_storage, comparator>;
    llama_sp_symbol::index left;
    llama_sp_symbol::index right;
    float score;
    size_t size;
};

// original implementation:
// https://github.com/ggerganov/llama.cpp/commit/074bea2eb1f1349a0118239c4152914aecaa1be4
struct llama_tokenizer {
    llama_tokenizer(const llama_vocab & vocab): vocab_(vocab) {}

    void tokenize(const std::string & text, std::vector<llama_vocab::id> & output) {
        // split string into utf8 chars
        int index = 0;
        size_t offs = 0;
        while (offs < text.size()) {
            llama_sp_symbol sym;
            size_t char_len = std::min(text.size() - offs, utf8_len(text[offs]));
            sym.text = text.c_str() + offs;
            sym.n = char_len;
            offs += char_len;
            sym.prev = index - 1;
            sym.next = offs == text.size() ? -1 : index + 1;
            index++;
            symbols_.emplace_back(std::move(sym));
        }

        // seed the work queue with all possible 2-character tokens.
        for (size_t i = 1; i < symbols_.size(); ++i) {
            try_add_bigram(i - 1, i);
        }

        // keep substituting the highest frequency pairs for as long as we can.
        while (!work_queue_.empty()) {
            auto bigram = work_queue_.top();
            work_queue_.pop();

            auto & left_sym = symbols_[bigram.left];
            auto & right_sym = symbols_[bigram.right];

            // if one of the symbols already got merged, skip it.
            if (left_sym.n == 0 || right_sym.n == 0 ||
                left_sym.n + right_sym.n != bigram.size) {
                continue;
            }

            // merge the right sym into the left one
            left_sym.n += right_sym.n;
            right_sym.n = 0;

            //printf("left = '%*s' size = %zu\n", (int) left_sym.n, left_sym.text, bigram.size);

            // remove the right sym from the chain
            left_sym.next = right_sym.next;
            if (right_sym.next >= 0) {
                symbols_[right_sym.next].prev = bigram.left;
            }

            // find more substitutions
            try_add_bigram(left_sym.prev, bigram.left);
            try_add_bigram(bigram.left, left_sym.next);
        }

        for (int i = 0; i != -1; i = symbols_[i].next) {
            auto & symbol = symbols_[i];
            auto token = vocab_.token_to_id.find(std::string(symbol.text, symbol.n));

            if (token == vocab_.token_to_id.end()) {
                // output any symbols that did not form tokens as bytes.
                for (int j = 0; j < (int) symbol.n; ++j) {
                    llama_vocab::id token_id = static_cast<uint8_t>(symbol.text[j]) + 3;
                    output.push_back(token_id);
                }
            } else {
                output.push_back((*token).second);
            }
        }
    }

private:
    void try_add_bigram(int left, int right) {
        if (left == -1 || right == -1) {
            return;
        }

        const std::string text = std::string(symbols_[left].text, symbols_[left].n + symbols_[right].n);
        auto token = vocab_.token_to_id.find(text);

        if (token == vocab_.token_to_id.end()) {
            return;
        }

        if (static_cast<size_t>((*token).second) >= vocab_.id_to_token.size()) {
            return;
        }

        const auto &tok_score = vocab_.id_to_token[(*token).second];

        llama_sp_bigram bigram;
        bigram.left = left;
        bigram.right = right;
        bigram.score = tok_score.score;
        bigram.size = text.size();
        work_queue_.push(bigram);
    }

    const llama_vocab & vocab_;
    std::vector<llama_sp_symbol> symbols_;
    llama_sp_bigram::queue work_queue_;
};

static std::vector<llama_vocab::id> llama_tokenize(const llama_vocab & vocab, const std::string & text, bool bos) {
    llama_tokenizer tokenizer(vocab);
    std::vector<llama_vocab::id> output;

    if (text.size() == 0) {
        return output;
    }

    if (bos) {
        output.push_back(1);
    }

    tokenizer.tokenize(text, output);
    return output;
}

//
// sampling
//

static void sample_top_k(std::vector<std::pair<float, llama_vocab::id>> & logits_id, int top_k) {
    // find the top k tokens
    std::partial_sort(
            logits_id.begin(),
            logits_id.begin() + top_k, logits_id.end(),
            [](const std::pair<float, llama_vocab::id> & a, const std::pair<float, llama_vocab::id> & b) {
        return a.first > b.first;
    });

    logits_id.resize(top_k);
}

static llama_vocab::id llama_sample_top_p_top_k(
        llama_context & lctx,
        const std::vector<llama_vocab::id> & last_n_tokens,
        int top_k,
        float top_p,
        float temp,
        float repeat_penalty) {
    auto & rng = lctx.rng;

    const int n_logits = lctx.model.hparams.n_vocab;

    const auto & logits = lctx.logits;
    const auto * plogits = logits.data() + logits.size() - n_logits;

    if (temp <= 0) {
        // select the token with the highest logit directly
        float max_logit = plogits[0];
        llama_vocab::id max_id = 0;

        for (int i = 1; i < n_logits; ++i) {
            if (plogits[i] > max_logit) {
                max_logit = plogits[i];
                max_id = i;
            }
        }
        return max_id;
    }

    std::vector<std::pair<float, llama_vocab::id>> logits_id;
    logits_id.reserve(n_logits);

    {
        const float scale = 1.0f/temp;
        for (int i = 0; i < n_logits; ++i) {
            // repetition penalty from ctrl paper (https://arxiv.org/abs/1909.05858)
            // credit https://github.com/facebookresearch/llama/compare/main...shawwn:llama:main
            if (std::find(last_n_tokens.begin(), last_n_tokens.end(), i) != last_n_tokens.end()) {
                // if score < 0 then repetition penalty has to multiplied to reduce the previous token probability
                if (plogits[i] < 0.0f) {
                    logits_id.push_back(std::make_pair(plogits[i]*scale*repeat_penalty, i));
                } else {
                    logits_id.push_back(std::make_pair(plogits[i]*scale/repeat_penalty, i));
                }
            } else {
                logits_id.push_back(std::make_pair(plogits[i]*scale, i));
            }
        }
    }

    sample_top_k(logits_id, top_k > 0 ? std::min(top_k, n_logits) : n_logits);

    // compute probs for the top k tokens
    std::vector<float> probs;
    probs.reserve(logits_id.size());

    float maxl = logits_id[0].first;
    double sum = 0.0;
    for (const auto & kv : logits_id) {
        const float p = expf(kv.first - maxl);
        probs.push_back(p);
        sum += p;
    }

    // normalize the probs
    for (auto & p : probs) {
        p /= sum;
    }

    if (top_p < 1.0) {
        double cumsum = 0.0;
        for (int i = 0; i < (int) probs.size(); i++) {
            cumsum += probs[i];
            if (cumsum >= top_p) {
                probs.resize(i + 1);
                logits_id.resize(i + 1);
                break;
            }
        }
    }

    //printf("\n");
    //for (int i = 0; i < (int) 10; i++) {
    //    printf("%d: '%s' %f\n", i, lctx.vocab.id_to_token.at(logits_id[i].second).tok.c_str(), probs[i]);
    //}
    //printf("\n\n");
    //exit(0);

    std::discrete_distribution<> dist(probs.begin(), probs.end());
    int idx = dist(rng);

    return logits_id[idx].second;
}

//
// quantization
//

static void llama_model_quantize_internal(const std::string & fname_inp, const std::string & fname_out, int itype) {
    ggml_type quantized_type;
    switch (itype) {
        case 2: quantized_type = GGML_TYPE_Q4_0; break;
        case 3: quantized_type = GGML_TYPE_Q4_1; break;
        default: throw format("invalid quantization type %d\n", itype);
    };

    std::unique_ptr<llama_model_loader> model_loader(new llama_model_loader(fname_inp.c_str(), /*use_mmap*/ false,
                                                                            /*vocab_only*/ false));
    llama_file_saver file_saver(fname_out.c_str(), model_loader->file_loaders.at(0).get(), (uint32_t) itype);

    size_t total_size_org = 0;
    size_t total_size_new = 0;
    std::vector<int64_t> hist_all(1 << 4, 0);

    size_t idx = 0;
    for (llama_load_tensor & tensor : model_loader->tensors_map.tensors) {
        llama_buffer read_data;
        read_data.resize(tensor.size);
        tensor.data = read_data.addr;
        model_loader->load_data_for(tensor);

        printf("[%zu/%zu] %36s - %s, type = %6s, ",
               ++idx, model_loader->tensors_map.tensors.size(),
               tensor.name.c_str(), llama_format_tensor_shape(tensor.ne).c_str(),
               llama_format_type(tensor.type));

        // This used to be a regex, but <regex> has an extreme cost to compile times.
        bool quantize = tensor.name.rfind("weight") == tensor.name.size() - 6; // ends with 'weight'?

        // quantize only 2D tensors
        quantize &= (tensor.ne.size() == 2);

        enum ggml_type new_type;
        void * new_data;
        size_t new_size;
        llama_buffer work;

        if (!quantize) {
            new_type = tensor.type;
            new_data = tensor.data;
            new_size = tensor.size;
            printf("size = %8.3f MB\n", tensor.size/1024.0/1024.0);
        } else {
            new_type = quantized_type;
            float * f32_data;
            size_t nelements = tensor.ne.at(0) * tensor.ne.at(1);
            llama_buffer f32_conv_buf;
            if (tensor.type == GGML_TYPE_F32) {
                f32_data = (float *) tensor.data;
            } else if (tensor.type == GGML_TYPE_F16) {
                f32_conv_buf.resize(nelements * sizeof(float));
                f32_data = (float *) f32_conv_buf.addr;
                auto f16_data = (const ggml_fp16_t *) tensor.data;
                for (size_t i = 0; i < nelements; i++) {
                    f32_data[i] = ggml_fp16_to_fp32(f16_data[i]);
                }
            } else {
                throw format("type %s unsupported for integer quantization", llama_format_type(tensor.type));
            }

            printf("quantizing .. ");
            fflush(stdout);

            work.resize(nelements * 4); // upper bound on size
            new_data = work.addr;
            std::vector<int64_t> hist_cur(1 << 4, 0);

            switch (new_type) {
                case GGML_TYPE_Q4_0:
                    {
                        new_size = ggml_quantize_q4_0(f32_data, new_data, nelements, (int) tensor.ne.at(0), hist_cur.data());
                    } break;
                case GGML_TYPE_Q4_1:
                    {
                        new_size = ggml_quantize_q4_1(f32_data, new_data, nelements, (int) tensor.ne.at(0), hist_cur.data());
                    } break;
                default:
                    LLAMA_ASSERT(false);
            }

            printf("size = %8.2f MB -> %8.2f MB | hist: ", tensor.size/1024.0/1024.0, new_size/1024.0/1024.0);
            for (size_t i = 0; i < hist_cur.size(); i++) {
                hist_all[i] += hist_cur[i];
            }

            for (size_t i = 0; i < hist_cur.size(); i++) {
                printf("%5.3f ", hist_cur[i] / float(nelements));
            }
            printf("\n");
        }
        total_size_org += tensor.size;
        total_size_new += new_size;
        file_saver.write_tensor(tensor, new_type, new_data, new_size);
    }

    printf("%s: model size  = %8.2f MB\n", __func__, total_size_org/1024.0/1024.0);
    printf("%s: quant size  = %8.2f MB\n", __func__, total_size_new/1024.0/1024.0);

    {
        int64_t sum_all = 0;
        for (size_t i = 0; i < hist_all.size(); i++) {
            sum_all += hist_all[i];
        }

        printf("%s: hist: ", __func__);
        for (size_t i = 0; i < hist_all.size(); i++) {
            printf("%5.3f ", hist_all[i] / float(sum_all));
        }
        printf("\n");
    }
}

//
// interface implementation
//

struct llama_context * llama_init_from_file(
                             const char * path_model,
            struct llama_context_params   params,
                 struct llama_file_info * file_info) {
    ggml_time_init();

    llama_context * ctx = new llama_context;

    if (params.seed <= 0) {
        params.seed = time(NULL);
    }

    unsigned cur_percentage = 0;
    if (params.progress_callback == NULL) {
        params.progress_callback_user_data = &cur_percentage;
        params.progress_callback = [](float progress, void * ctx) {
            unsigned * cur_percentage_p = (unsigned *) ctx;
            unsigned percentage = (unsigned) (100 * progress);
            while (percentage > *cur_percentage_p) {
                ++*cur_percentage_p;
                fprintf(stderr, ".");
                fflush(stderr);
                if (percentage >= 100) {
                    fprintf(stderr, "\n");
                }
            }
        };
    }

    ctx->rng = std::mt19937(params.seed);
    ctx->logits_all = params.logits_all;

    ggml_type memory_type = params.f16_kv ? GGML_TYPE_F16 : GGML_TYPE_F32;

<<<<<<< HEAD
    if (!llama_model_load(path_model, *ctx, params.n_ctx, params.n_parts, memory_type,
                          params.vocab_only, params.progress_callback,
                          params.progress_callback_user_data, file_info)) {
=======
    if (!llama_model_load(path_model, *ctx, params.n_ctx, memory_type,
                          params.use_mmap, params.use_mlock, params.vocab_only,
                          params.progress_callback, params.progress_callback_user_data)) {
>>>>>>> 180b693a
        fprintf(stderr, "%s: failed to load model\n", __func__);
        llama_free(ctx);
        return nullptr;
    }

    // reserve memory for context buffers
    if (!params.vocab_only) {
        if (!kv_cache_init(ctx->model.hparams, ctx->model.kv_self, memory_type, ctx->model.hparams.n_ctx)) {
            fprintf(stderr, "%s: kv_cache_init() failed for self-attention cache\n", __func__);
            llama_free(ctx);
            return nullptr;
        }

        {
            const size_t memory_size = ggml_nbytes(ctx->model.kv_self.k) + ggml_nbytes(ctx->model.kv_self.v);
            fprintf(stderr, "%s: kv self size  = %7.2f MB\n", __func__, memory_size / 1024.0 / 1024.0);
        }

        const auto & hparams = ctx->model.hparams;

        // resized during inference
        if (params.logits_all) {
            ctx->logits.reserve(hparams.n_ctx*hparams.n_vocab);
        } else {
            ctx->logits.reserve(hparams.n_ctx);
        }

        if (params.embedding){
            ctx->embedding.resize(hparams.n_embd);
        }

        ctx->buf_compute.resize(MEM_REQ_EVAL.at(ctx->model.type));

        ctx->buf_scratch[0].resize(MEM_REQ_SCRATCH0.at(ctx->model.type));
        ctx->buf_scratch[1].resize(MEM_REQ_SCRATCH1.at(ctx->model.type));
    }

    return ctx;
}

void llama_free(struct llama_context * ctx) {
    delete ctx;
}

int llama_model_quantize(
        const char * fname_inp,
        const char * fname_out,
               int   itype) {
    try {
        llama_model_quantize_internal(fname_inp, fname_out, itype);
        return 0;
    } catch (const std::string & err) {
        fprintf(stderr, "%s: failed to quantize: %s\n", __func__, err.c_str());
        return 1;
    }
}

// Returns the KV cache that will contain the context for the
// ongoing prediction with the model.
const uint8_t * llama_get_kv_cache(struct llama_context * ctx) {
    return ctx->model.kv_self.buf.addr;
}

// Returns the size of the KV cache
size_t llama_get_kv_cache_size(struct llama_context * ctx) {
    return ctx->model.kv_self.buf.size;
}

int llama_get_kv_cache_token_count(struct llama_context * ctx) {
    return ctx->model.kv_self.n;
}

// Sets the KV cache containing the current context for the model
void llama_set_kv_cache(
        struct llama_context * ctx,
               const uint8_t * kv_cache,
                      size_t   n_size,
                         int   n_token_count) {
    // Make sure we have the same kv cache setup
    LLAMA_ASSERT(ctx->model.kv_self.buf.size == n_size);
    memcpy(ctx->model.kv_self.buf.addr, kv_cache, n_size);
    ctx->model.kv_self.n = n_token_count;
}

int llama_eval(
        struct llama_context * ctx,
           const llama_token * tokens,
                         int   n_tokens,
                         int   n_past,
                         int   n_threads) {
    if (!llama_eval_internal(*ctx, tokens, n_tokens, n_past, n_threads)) {
        fprintf(stderr, "%s: failed to eval\n", __func__);
        return 1;
    }
    // get a more accurate load time, upon first eval
    if (!ctx->has_evaluated_once) {
        ctx->t_load_us = ggml_time_us() - ctx->t_start_us;
        ctx->has_evaluated_once = true;
    }
    return 0;
}

int llama_tokenize(
        struct llama_context * ctx,
                  const char * text,
                 llama_token * tokens,
                         int   n_max_tokens,
                        bool   add_bos) {
    auto res = llama_tokenize(ctx->vocab, text, add_bos);

    if (n_max_tokens < (int) res.size()) {
        fprintf(stderr, "%s: too many tokens\n", __func__);
        return -((int) res.size());
    }

    for (size_t i = 0; i < res.size(); i++) {
        tokens[i] = res[i];
    }

    return res.size();
}

int llama_n_vocab(struct llama_context * ctx) {
    return ctx->vocab.id_to_token.size();
}

int llama_n_ctx(struct llama_context * ctx) {
    return ctx->model.hparams.n_ctx;
}

int llama_n_embd(struct llama_context * ctx) {
    return ctx->model.hparams.n_embd;
}

float * llama_get_logits(struct llama_context * ctx) {
    return ctx->logits.data();
}

float * llama_get_embeddings(struct llama_context * ctx) {
    return ctx->embedding.data();
}

const char * llama_token_to_str(struct llama_context * ctx, llama_token token) {
    if (token >= llama_n_vocab(ctx)) {
        return nullptr;
    }

    return ctx->vocab.id_to_token[token].tok.c_str();
}

llama_token llama_token_bos() {
    return 1;
}

llama_token llama_token_eos() {
    return 2;
}

llama_token llama_sample_top_p_top_k(
          llama_context * ctx,
      const llama_token * last_n_tokens_data,
                    int   last_n_tokens_size,
                    int   top_k,
                  float   top_p,
                  float   temp,
                  float   repeat_penalty) {
    const int64_t t_start_sample_us = ggml_time_us();

    llama_token result = 0;

    // TODO: avoid this ...
    const auto last_n_tokens = std::vector<llama_token>(last_n_tokens_data, last_n_tokens_data + last_n_tokens_size);

    result = llama_sample_top_p_top_k(
            *ctx,
            last_n_tokens,
            top_k,
            top_p,
            temp,
            repeat_penalty);

    ctx->t_sample_us += ggml_time_us() - t_start_sample_us;
    ctx->n_sample++;

    return result;
}


void llama_print_timings(struct llama_context * ctx) {
    const int64_t t_end_us = ggml_time_us();

    const int32_t n_sample = std::max(1, ctx->n_sample);
    const int32_t n_eval   = std::max(1, ctx->n_eval);
    const int32_t n_p_eval = std::max(1, ctx->n_p_eval);

    fprintf(stderr, "\n");
    fprintf(stderr, "%s:        load time = %8.2f ms\n", __func__, ctx->t_load_us / 1000.0);
    fprintf(stderr, "%s:      sample time = %8.2f ms / %5d runs   (%8.2f ms per run)\n",   __func__, 1e-3 * ctx->t_sample_us, n_sample, 1e-3 * ctx->t_sample_us / n_sample);
    fprintf(stderr, "%s: prompt eval time = %8.2f ms / %5d tokens (%8.2f ms per token)\n", __func__, 1e-3 * ctx->t_p_eval_us, n_p_eval, 1e-3 * ctx->t_p_eval_us / n_p_eval);
    fprintf(stderr, "%s:        eval time = %8.2f ms / %5d runs   (%8.2f ms per run)\n",   __func__, 1e-3 * ctx->t_eval_us,   n_eval,   1e-3 * ctx->t_eval_us   / n_eval);
    fprintf(stderr, "%s:       total time = %8.2f ms\n", __func__, (t_end_us - ctx->t_start_us)/1000.0);
}

void llama_reset_timings(struct llama_context * ctx) {
    ctx->t_start_us = ggml_time_us();
    ctx->t_sample_us = ctx->n_sample = 0;
    ctx->t_eval_us   = ctx->n_eval   = 0;
    ctx->t_p_eval_us = ctx->n_p_eval = 0;
}

const char * llama_print_system_info(void) {
    static std::string s;

    s  = "";
    s += "AVX = "       + std::to_string(ggml_cpu_has_avx())       + " | ";
    s += "AVX2 = "      + std::to_string(ggml_cpu_has_avx2())      + " | ";
    s += "AVX512 = "    + std::to_string(ggml_cpu_has_avx512())    + " | ";
    s += "FMA = "       + std::to_string(ggml_cpu_has_fma())       + " | ";
    s += "NEON = "      + std::to_string(ggml_cpu_has_neon())      + " | ";
    s += "ARM_FMA = "   + std::to_string(ggml_cpu_has_arm_fma())   + " | ";
    s += "F16C = "      + std::to_string(ggml_cpu_has_f16c())      + " | ";
    s += "FP16_VA = "   + std::to_string(ggml_cpu_has_fp16_va())   + " | ";
    s += "WASM_SIMD = " + std::to_string(ggml_cpu_has_wasm_simd()) + " | ";
    s += "BLAS = "      + std::to_string(ggml_cpu_has_blas())      + " | ";
    s += "SSE3 = "      + std::to_string(ggml_cpu_has_sse3())      + " | ";
    s += "VSX = "       + std::to_string(ggml_cpu_has_vsx())       + " | ";

    return s.c_str();
}

// For internal test use
std::vector<std::pair<std::string, struct ggml_tensor *>>& llama_internal_get_tensor_map(struct llama_context * ctx) {
    return ctx->model.tensors_by_name;
}<|MERGE_RESOLUTION|>--- conflicted
+++ resolved
@@ -283,216 +283,170 @@
     return size / ggml_blck_size(type);
 }
 
-struct llama_load_tensor_shard {
-    std::vector<uint32_t> ne;
-    size_t size;
-    enum ggml_type type;
-    size_t file_idx;
-    size_t file_off;
-
-    void calc_size() {
-        size = llama_calc_tensor_size(ne, type);
-    }
-};
-
-enum llama_split_type {
-    SPLIT_NONE,
-    SPLIT_BY_COLUMNS,
-    SPLIT_BY_ROWS
-};
-
-struct llama_load_tensor {
-    std::vector<llama_load_tensor_shard> shards;
-
-    std::string name;
-    enum ggml_type type = GGML_TYPE_F32;
-    llama_split_type split_type = SPLIT_NONE;
-    std::vector<uint32_t> ne;
-    size_t size;
-    struct ggml_tensor * ggml_tensor = NULL;
-    uint8_t * data;
-
-    llama_load_tensor(const std::string & name) : name(name) {}
-
-    void calc_all() {
-        calc_type();
-        calc_split_type();
-        calc_ne();
-        calc_size();
-    }
-
-    void calc_type() {
-        const auto & first_shard = shards.at(0);
-        for (const auto & shard : shards) {
-            if (shard.type != first_shard.type) {
-                throw format("inconsistent tensor shard type in '%s'", name.c_str());
-            }
-        }
-        type = first_shard.type;
-    }
-
-    void calc_split_type() {
-        if (shards.at(0).ne.size() == 1 || // 1D tensors are just duplicated in every file
-            shards.size() == 1) { // only one file?
-            split_type = SPLIT_NONE;
-        } else if (name.find("tok_embeddings.") == 0 ||
-            name.find(".attention.wo.weight") != std::string::npos ||
-            name.find(".feed_forward.w2.weight") != std::string::npos) {
-            split_type = SPLIT_BY_COLUMNS;
+void llama_load_tensor_shard::calc_size() {
+    size = llama_calc_tensor_size(ne, type);
+}
+
+void llama_load_tensor::calc_all() {
+    calc_type();
+    calc_split_type();
+    calc_ne();
+    calc_size();
+}
+
+void llama_load_tensor::calc_type() {
+    const auto & first_shard = shards.at(0);
+    for (const auto & shard : shards) {
+        if (shard.type != first_shard.type) {
+            throw format("inconsistent tensor shard type in '%s'", name.c_str());
+        }
+    }
+    type = first_shard.type;
+}
+
+void llama_load_tensor::calc_split_type() {
+    if (shards.at(0).ne.size() == 1 || // 1D tensors are just duplicated in every file
+        shards.size() == 1) { // only one file?
+        split_type = SPLIT_NONE;
+    } else if (name.find("tok_embeddings.") == 0 ||
+        name.find(".attention.wo.weight") != std::string::npos ||
+        name.find(".feed_forward.w2.weight") != std::string::npos) {
+        split_type = SPLIT_BY_COLUMNS;
+    } else {
+        split_type = SPLIT_BY_ROWS;
+    }
+}
+
+void llama_load_tensor::calc_ne() {
+    const auto & first_shard = shards.at(0);
+    for (const auto & shard : shards) {
+        if (shard.ne != first_shard.ne) {
+            throw format("inconsistent tensor shard shape in '%s': first was %s, other was %s",
+                         name.c_str(), llama_format_tensor_shape(first_shard.ne).c_str(), llama_format_tensor_shape(shard.ne).c_str());
+        }
+    }
+    ne = first_shard.ne;
+    LLAMA_ASSERT(shards.size() <= UINT32_MAX);
+    uint32_t n_shards = (uint32_t) shards.size();
+    switch (split_type) {
+        case SPLIT_NONE:
+            ne = first_shard.ne;
+            break;
+        case SPLIT_BY_COLUMNS:
+            ne = {checked_mul<uint32_t>(first_shard.ne[0], n_shards),
+                  first_shard.ne[1]};
+            break;
+        case SPLIT_BY_ROWS:
+            ne = {first_shard.ne[0],
+                  checked_mul<uint32_t>(first_shard.ne[1], n_shards)};
+            break;
+    }
+}
+
+void llama_load_tensor::calc_size() {
+    size = llama_calc_tensor_size(ne, type);
+}
+
+llama_file_loader::llama_file_loader(const char * fname, size_t file_idx,
+                                     llama_load_tensors_map & tensors_map)
+    : file(fname, "rb") {
+    fprintf(stderr, "llama.cpp: loading model from %s\n", fname);
+    read_magic();
+    read_hparams();
+    read_vocab();
+    read_tensor_metadata(file_idx, tensors_map);
+}
+void llama_file_loader::read_magic() {
+    uint32_t magic = file.read_u32();
+    uint32_t version = 0;
+
+    if (magic != 'ggml') {
+        version = file.read_u32();
+    }
+
+    if (magic == 'ggml' && version == 0) {
+        file_version = LLAMA_FILE_VERSION_GGML;
+    } else if (magic == 'ggmf' && version == 1) {
+        file_version = LLAMA_FILE_VERSION_GGMF_V1;
+    } else if (magic == 'ggjt' && version == 1) {
+        file_version = LLAMA_FILE_VERSION_GGJT_V1;
+    } else {
+        throw format("unknown (magic, version) combination: %08x, %08x; is this really a GGML file?",
+                        magic, version);
+    }
+}
+void llama_file_loader::read_hparams() {
+    hparams.n_vocab = file.read_u32();
+    hparams.n_embd = file.read_u32();
+    hparams.n_mult = file.read_u32();
+    hparams.n_head = file.read_u32();
+    hparams.n_layer = file.read_u32();
+    hparams.n_rot = file.read_u32();
+    hparams.f16 = file.read_u32();
+}
+void llama_file_loader::read_vocab() {
+    vocab.id_to_token.resize(hparams.n_vocab);
+
+    for (uint32_t i = 0; i < hparams.n_vocab; i++) {
+        uint32_t len = file.read_u32();
+        std::string word = file.read_string(len);
+
+        float score = 0.0f;
+        if (file_version >= LLAMA_FILE_VERSION_GGMF_V1) {
+            file.read_raw(&score, sizeof(score));
+        }
+
+        vocab.token_to_id[word] = i;
+
+        auto & tok_score = vocab.id_to_token[i];
+        tok_score.tok = std::move(word);
+        tok_score.score = score;
+    }
+}
+void llama_file_loader::read_tensor_metadata(size_t file_idx, llama_load_tensors_map & tensors_map) {
+    while (file.tell() < file.size) {
+        llama_load_tensor_shard shard;
+        uint32_t n_dims = file.read_u32();
+        uint32_t name_len = file.read_u32();
+        uint32_t ftype = file.read_u32();
+        shard.ne.resize(n_dims);
+        file.read_raw(shard.ne.data(), sizeof(shard.ne[0]) * n_dims);
+        std::string name = file.read_string(name_len);
+        if (n_dims < 1 || n_dims > 2) {
+            throw format("llama.cpp: tensor '%s' should not be %u-dimensional", name.c_str(), n_dims);
+        }
+        switch (ftype) {
+            case 0: shard.type = GGML_TYPE_F32; break;
+            case 1: shard.type = GGML_TYPE_F16; break;
+            case 2: shard.type = GGML_TYPE_Q4_0; break;
+            case 3: shard.type = GGML_TYPE_Q4_1; break;
+            default: {
+                throw format("unrecognized ftype %u\n", ftype);
+            }
+        }
+
+        if (file_version >= LLAMA_FILE_VERSION_GGJT_V1) {
+            // skip to the next multiple of 32 bytes
+            file.seek(-file.tell() & 31, SEEK_CUR);
+        }
+        shard.file_idx = file_idx;
+        shard.file_off = file.tell();
+
+        shard.calc_size();
+        file.seek(shard.size, SEEK_CUR);
+
+        auto it = tensors_map.name_to_idx.find(name);
+        size_t idx;
+        if (it != tensors_map.name_to_idx.end()) {
+            idx = it->second;
         } else {
-            split_type = SPLIT_BY_ROWS;
-        }
-    }
-
-    void calc_ne() {
-        const auto & first_shard = shards.at(0);
-        for (const auto & shard : shards) {
-            if (shard.ne != first_shard.ne) {
-                throw format("inconsistent tensor shard shape in '%s': first was %s, other was %s",
-                             name.c_str(), llama_format_tensor_shape(first_shard.ne).c_str(), llama_format_tensor_shape(shard.ne).c_str());
-            }
-        }
-        ne = first_shard.ne;
-        LLAMA_ASSERT(shards.size() <= UINT32_MAX);
-        uint32_t n_shards = (uint32_t) shards.size();
-        switch (split_type) {
-            case SPLIT_NONE:
-                ne = first_shard.ne;
-                break;
-            case SPLIT_BY_COLUMNS:
-                ne = {checked_mul<uint32_t>(first_shard.ne[0], n_shards),
-                      first_shard.ne[1]};
-                break;
-            case SPLIT_BY_ROWS:
-                ne = {first_shard.ne[0],
-                      checked_mul<uint32_t>(first_shard.ne[1], n_shards)};
-                break;
-        }
-    }
-
-    void calc_size() {
-        size = llama_calc_tensor_size(ne, type);
-    }
-};
-
-struct llama_load_tensors_map {
-    // tensors is kept in a separate vector to preserve file order
-    std::vector<llama_load_tensor> tensors;
-    std::unordered_map<std::string, size_t> name_to_idx;
-};
-
-enum llama_file_version {
-    LLAMA_FILE_VERSION_GGML,
-    LLAMA_FILE_VERSION_GGMF_V1, // added version field and scores in vocab
-    LLAMA_FILE_VERSION_GGJT_V1, // added padding
-};
-
-struct llama_file_loader {
-    llama_file file;
-    llama_file_version file_version;
-    llama_hparams hparams;
-    llama_vocab vocab;
-
-    llama_file_loader(const char * fname, size_t file_idx, llama_load_tensors_map & tensors_map)
-        : file(fname, "rb") {
-        fprintf(stderr, "llama.cpp: loading model from %s\n", fname);
-        read_magic();
-        read_hparams();
-        read_vocab();
-        read_tensor_metadata(file_idx, tensors_map);
-    }
-    void read_magic() {
-        uint32_t magic = file.read_u32();
-        uint32_t version = 0;
-
-        if (magic != 'ggml') {
-            version = file.read_u32();
-        }
-
-        if (magic == 'ggml' && version == 0) {
-            file_version = LLAMA_FILE_VERSION_GGML;
-        } else if (magic == 'ggmf' && version == 1) {
-            file_version = LLAMA_FILE_VERSION_GGMF_V1;
-        } else if (magic == 'ggjt' && version == 1) {
-            file_version = LLAMA_FILE_VERSION_GGJT_V1;
-        } else {
-            throw format("unknown (magic, version) combination: %08x, %08x; is this really a GGML file?",
-                         magic, version);
-        }
-    }
-    void read_hparams() {
-        hparams.n_vocab = file.read_u32();
-        hparams.n_embd = file.read_u32();
-        hparams.n_mult = file.read_u32();
-        hparams.n_head = file.read_u32();
-        hparams.n_layer = file.read_u32();
-        hparams.n_rot = file.read_u32();
-        hparams.f16 = file.read_u32();
-    }
-    void read_vocab() {
-        vocab.id_to_token.resize(hparams.n_vocab);
-
-        for (uint32_t i = 0; i < hparams.n_vocab; i++) {
-            uint32_t len = file.read_u32();
-            std::string word = file.read_string(len);
-
-            float score = 0.0f;
-            if (file_version >= LLAMA_FILE_VERSION_GGMF_V1) {
-                file.read_raw(&score, sizeof(score));
-            }
-
-            vocab.token_to_id[word] = i;
-
-            auto & tok_score = vocab.id_to_token[i];
-            tok_score.tok = std::move(word);
-            tok_score.score = score;
-        }
-    }
-    void read_tensor_metadata(size_t file_idx, llama_load_tensors_map & tensors_map) {
-        while (file.tell() < file.size) {
-            llama_load_tensor_shard shard;
-            uint32_t n_dims = file.read_u32();
-            uint32_t name_len = file.read_u32();
-            uint32_t ftype = file.read_u32();
-            shard.ne.resize(n_dims);
-            file.read_raw(shard.ne.data(), sizeof(shard.ne[0]) * n_dims);
-            std::string name = file.read_string(name_len);
-            if (n_dims < 1 || n_dims > 2) {
-                throw format("llama.cpp: tensor '%s' should not be %u-dimensional", name.c_str(), n_dims);
-            }
-            switch (ftype) {
-                case 0: shard.type = GGML_TYPE_F32; break;
-                case 1: shard.type = GGML_TYPE_F16; break;
-                case 2: shard.type = GGML_TYPE_Q4_0; break;
-                case 3: shard.type = GGML_TYPE_Q4_1; break;
-                default: {
-                    throw format("unrecognized ftype %u\n", ftype);
-                }
-            }
-
-            if (file_version >= LLAMA_FILE_VERSION_GGJT_V1) {
-                // skip to the next multiple of 32 bytes
-                file.seek(-file.tell() & 31, SEEK_CUR);
-            }
-            shard.file_idx = file_idx;
-            shard.file_off = file.tell();
-
-            shard.calc_size();
-            file.seek(shard.size, SEEK_CUR);
-
-            auto it = tensors_map.name_to_idx.find(name);
-            size_t idx;
-            if (it != tensors_map.name_to_idx.end()) {
-                idx = it->second;
-            } else {
-                tensors_map.tensors.emplace_back(name);
-                idx = tensors_map.tensors.size() - 1;
-                tensors_map.name_to_idx.emplace(name, idx);
-            }
-            tensors_map.tensors.at(idx).shards.push_back(shard);
-        }
-    }
-};
+            tensors_map.tensors.emplace_back(name);
+            idx = tensors_map.tensors.size() - 1;
+            tensors_map.name_to_idx.emplace(name, idx);
+        }
+        tensors_map.tensors.at(idx).shards.push_back(shard);
+    }
+}
 
 struct llama_file_saver {
     llama_file file;
@@ -834,15 +788,7 @@
         bool use_mlock,
         bool vocab_only,
         llama_progress_callback progress_callback,
-<<<<<<< HEAD
-        void *progress_callback_user_data,
-        llama_file_info *file_info) {
-    fprintf(stderr, "%s: loading model from '%s' - please wait ...\n", __func__, fname.c_str());
-
-    const int64_t t_start_us = ggml_time_us();
-=======
         void * progress_callback_user_data) {
->>>>>>> 180b693a
 
     lctx.t_start_us = ggml_time_us();
 
@@ -864,58 +810,6 @@
         }
 
         hparams.n_ctx = n_ctx;
-<<<<<<< HEAD
-
-        n_ff = ((2*(4*hparams.n_embd)/3 + hparams.n_mult - 1)/hparams.n_mult)*hparams.n_mult;
-
-        if (n_parts < 1) {
-            n_parts = LLAMA_N_PARTS.at(hparams.n_embd);
-        }
-
-        // temp warning to tell the user to use "--n_parts"
-        if (hparams.f16 == 4 && n_parts != 1) {
-            fprintf(stderr, "%s: GPTQ model detected - are you sure n_parts should be %d? we normally expect it to be 1\n", __func__, n_parts);
-            fprintf(stderr, "%s: use '--n_parts 1' if necessary\n", __func__);
-        }
-
-        if (file_info) {
-            file_info->n_vocab = hparams.n_vocab;
-            file_info->n_parts = n_parts;
-            file_info->n_embd = hparams.n_embd;
-            file_info->n_head = hparams.n_head;
-            file_info->n_ff = n_ff;
-            file_info->n_layer = hparams.n_layer;
-        }
-
-        if (hparams.n_layer == 32) {
-            model.type = e_model::MODEL_7B;
-        }
-
-        if (hparams.n_layer == 40) {
-            model.type = e_model::MODEL_13B;
-        }
-
-        if (hparams.n_layer == 60) {
-            model.type = e_model::MODEL_30B;
-        }
-
-        if (hparams.n_layer == 80) {
-            model.type = e_model::MODEL_65B;
-        }
-
-        fprintf(stderr, "%s: n_vocab = %d\n", __func__, hparams.n_vocab);
-        fprintf(stderr, "%s: n_ctx   = %d\n", __func__, hparams.n_ctx);
-        fprintf(stderr, "%s: n_embd  = %d\n", __func__, hparams.n_embd);
-        fprintf(stderr, "%s: n_mult  = %d\n", __func__, hparams.n_mult);
-        fprintf(stderr, "%s: n_head  = %d\n", __func__, hparams.n_head);
-        fprintf(stderr, "%s: n_layer = %d\n", __func__, hparams.n_layer);
-        fprintf(stderr, "%s: n_rot   = %d\n", __func__, hparams.n_rot);
-        fprintf(stderr, "%s: f16     = %d\n", __func__, hparams.f16);
-        fprintf(stderr, "%s: n_ff    = %d\n", __func__, n_ff);
-        fprintf(stderr, "%s: n_parts = %d\n", __func__, n_parts);
-        fprintf(stderr, "%s: type    = %d\n", __func__, model.type);
-=======
->>>>>>> 180b693a
     }
 
     {
@@ -933,12 +827,6 @@
         fprintf(stderr, "%s: model size = %s\n",  __func__, llama_model_type_name(model.type));
     }
 
-    const size_t file_offset = fin.tellg();
-    fin.close();
-
-    if (file_info)
-        file_info->tensors_offset = file_offset;
-
     if (vocab_only) {
         return;
     }
@@ -1024,209 +912,21 @@
         }
     }
 
-<<<<<<< HEAD
-    std::vector<uint8_t> tmp;
-
-    if (progress_callback) {
-        progress_callback(0.0, progress_callback_user_data);
-=======
     ml->done_getting_tensors();
 
     // populate `tensors_by_name`
     for (llama_load_tensor & lt : ml->tensors_map.tensors) {
         model.tensors_by_name.emplace_back(lt.name, lt.ggml_tensor);
->>>>>>> 180b693a
     }
 
     ml->load_all_data(progress_callback, progress_callback_user_data, use_mlock ? &lctx.model.mlock_mmap : NULL);
 
     model.mapping = std::move(ml->mapping);
 
-<<<<<<< HEAD
-                int32_t nelements = 1;
-                int32_t ne[2] = { 1, 1 };
-                for (int i = 0; i < n_dims; ++i) {
-                    fin.read(reinterpret_cast<char *>(&ne[i]), sizeof(ne[i]));
-                    nelements *= ne[i];
-                }
-
-                std::string name(length, 0);
-                fin.read(&name[0], length);
-
-                if (model.tensors.find(name.data()) == model.tensors.end()) {
-                    fprintf(stderr, "%s: unknown tensor '%s' in model file\n", __func__, name.data());
-                    return false;
-                }
-
-                // split_type = 0: split by columns
-                // split_type = 1: split by rows
-                int split_type = 0;
-
-                // split_type = 0:
-                // regex:
-                //   - tok_embeddings.*
-                //   - layers.*.attention.wo.weight
-                //   - layers.*.feed_forward.w2.weight
-
-                // split_type = 1:
-                // regex:
-                //   - output.*
-                //   - layers.*.attention.wq.weight
-                //   - layers.*.attention.wk.weight
-                //   - layers.*.attention.wv.weight
-                //   - layers.*.feed_forward.w1.weight
-                //   - layers.*.feed_forward.w3.weight
-                if (name.find("tok_embeddings") != std::string::npos) {
-                    split_type = 0;
-                } else if (name.find("layers") != std::string::npos) {
-                    if (name.find("attention.wo.weight") != std::string::npos) {
-                        split_type = 0;
-                    } else if (name.find("feed_forward.w2.weight") != std::string::npos) {
-                        split_type = 0;
-                    } else {
-                        split_type = 1;
-                    }
-                } else if (name.find("output") != std::string::npos) {
-                    split_type = 1;
-                }
-
-                auto tensor = model.tensors[name.data()];
-
-                if (n_dims == 1) {
-                    if (tensor->ne[0] != ne[0] || tensor->ne[1] != ne[1]) {
-                        fprintf(stderr, "%s: tensor '%s' has wrong shape in model file: got [%d, %d], expected [%d, %d]\n",
-                                __func__, name.data(), tensor->ne[0], tensor->ne[1], ne[0], ne[1]);
-                        return false;
-                    }
-                } else {
-                    if (split_type == 0) {
-                        if (tensor->ne[0]/n_parts != ne[0] || tensor->ne[1] != ne[1]) {
-                            fprintf(stderr, "%s: tensor '%s' has wrong shape in model file: got [%d, %d], expected [%d, %d]\n",
-                                    __func__, name.data(), tensor->ne[0]/n_parts, tensor->ne[1], ne[0], ne[1]);
-                            return false;
-                        }
-                    } else {
-                        if (tensor->ne[0] != ne[0] || tensor->ne[1]/n_parts != ne[1]) {
-                            fprintf(stderr, "%s: tensor '%s' has wrong shape in model file: got [%d, %d], expected [%d, %d]\n",
-                                    __func__, name.data(), tensor->ne[0], tensor->ne[1]/n_parts, ne[0], ne[1]);
-                            return false;
-                        }
-                    }
-                }
-
-                if (n_dims == 1) {
-                    if (ggml_nelements(tensor) != nelements) {
-                        fprintf(stderr, "%s: tensor '%s' has wrong size in model file\n", __func__, name.data());
-                        return false;
-                    }
-                } else {
-                    if (ggml_nelements(tensor)/n_parts != nelements) {
-                        fprintf(stderr, "%s: tensor '%s' has wrong size in model file\n", __func__, name.data());
-                        return false;
-                    }
-                }
-
-                if (0) {
-                    static const char * ftype_str[] = { "f32", "f16", "q4_0", "q4_1", };
-                    fprintf(stderr, "%24s - [%5d, %5d], type = %6s, split = %d\n", name.data(), ne[0], ne[1], ftype_str[ftype], split_type);
-                }
-
-                size_t bpe = 0;
-
-                switch (ftype) {
-                    case 0: bpe = ggml_type_size(GGML_TYPE_F32);  break;
-                    case 1: bpe = ggml_type_size(GGML_TYPE_F16);  break;
-                    case 2: bpe = ggml_type_size(GGML_TYPE_Q4_0); assert(ne[0] % 64 == 0); break;
-                    case 3: bpe = ggml_type_size(GGML_TYPE_Q4_1); assert(ne[0] % 64 == 0); break;
-                    default:
-                            {
-                                fprintf(stderr, "%s: unknown ftype %d in model file\n", __func__, ftype);
-                                return false;
-                            }
-                };
-
-                if (n_dims == 1 || n_parts == 1) {
-                    if ((nelements*bpe)/ggml_blck_size(tensor->type) != ggml_nbytes(tensor)) {
-                        fprintf(stderr, "%s: tensor '%s' has wrong size in model file: got %zu, expected %zu\n",
-                                __func__, name.data(), ggml_nbytes(tensor), nelements*bpe);
-                        return false;
-                    }
-
-                    if (part_id == 0) {
-                        fin.read(reinterpret_cast<char *>(tensor->data), ggml_nbytes(tensor));
-                    } else {
-                        fin.seekg(ggml_nbytes(tensor), std::ios::cur);
-                    }
-
-                    total_size += ggml_nbytes(tensor);
-                } else {
-                    if ((nelements*bpe)/ggml_blck_size(tensor->type) != ggml_nbytes(tensor)/n_parts) {
-                        fprintf(stderr, "%s: tensor '%s' has wrong size in model file: got %zu, expected %zu\n",
-                                __func__, name.data(), ggml_nbytes(tensor)/n_parts, nelements*bpe);
-                        return false;
-                    }
-
-                    if (split_type == 0) {
-                        const int np0 = ne[0];
-
-                        const size_t row_size = (tensor->ne[0]/ggml_blck_size(tensor->type))*ggml_type_size(tensor->type);
-                        assert(row_size == tensor->nb[1]);
-
-                        for (int i1 = 0; i1 < ne[1]; ++i1) {
-                            const size_t offset_row = i1*row_size;
-                            const size_t offset = offset_row + ((part_id*np0)/ggml_blck_size(tensor->type))*ggml_type_size(tensor->type);
-                            fin.read(reinterpret_cast<char *>(tensor->data) + offset, row_size/n_parts);
-                        }
-                    } else {
-                        const int np1 = ne[1];
-
-                        const size_t row_size = (tensor->ne[0]/ggml_blck_size(tensor->type))*ggml_type_size(tensor->type);
-
-                        for (int i1 = 0; i1 < ne[1]; ++i1) {
-                            const size_t offset_row = (i1 + part_id*np1)*row_size;
-                            fin.read(reinterpret_cast<char *>(tensor->data) + offset_row, row_size);
-                        }
-                    }
-
-                    total_size += ggml_nbytes(tensor)/n_parts;
-                }
-
-                //fprintf(stderr, "%42s - [%5d, %5d], type = %6s, %6.2f MB\n", name.data(), ne[0], ne[1], ftype == 0 ? "float" : "f16", ggml_nbytes(tensor)/1024.0/1024.0);
-                model.n_loaded++;
-
-                // progress
-                if (progress_callback) {
-                    double current_file_progress = double(size_t(fin.tellg()) - file_offset) / double(file_size - file_offset);
-                    double current_progress = (double(i) + current_file_progress) / double(n_parts);
-                    progress_callback(current_progress, progress_callback_user_data);
-                }
-                if (model.n_loaded % 8 == 0) {
-                    fprintf(stderr, ".");
-                    fflush(stderr);
-                }
-            }
-
-            fprintf(stderr, " done\n");
-
-            fprintf(stderr, "%s: model size = %8.2f MB / num tensors = %d\n", __func__, total_size/1024.0/1024.0, model.n_loaded);
-            if (model.n_loaded == 0) {
-                fprintf(stderr, "%s: WARN no tensors loaded from model file - assuming empty model for testing\n", __func__);
-            } else if (model.n_loaded != (int) model.tensors.size()) {
-                fprintf(stderr, "%s: ERROR not all tensors loaded from model file - expected %zu, got %d\n", __func__, model.tensors.size(), model.n_loaded);
-                return false;
-            }
-        }
-
-        fin.close();
-    }
-
-    lctx.t_load_us = ggml_time_us() - t_start_us;
-=======
     // loading time will be recalculate after the first eval, so
     // we take page faults deferred by mmap() into consideration
     lctx.t_load_us = ggml_time_us() - lctx.t_start_us;
 }
->>>>>>> 180b693a
 
 static bool llama_model_load(
         const std::string & fname,
@@ -1913,8 +1613,7 @@
 
 struct llama_context * llama_init_from_file(
                              const char * path_model,
-            struct llama_context_params   params,
-                 struct llama_file_info * file_info) {
+            struct llama_context_params   params) {
     ggml_time_init();
 
     llama_context * ctx = new llama_context;
@@ -1945,15 +1644,9 @@
 
     ggml_type memory_type = params.f16_kv ? GGML_TYPE_F16 : GGML_TYPE_F32;
 
-<<<<<<< HEAD
-    if (!llama_model_load(path_model, *ctx, params.n_ctx, params.n_parts, memory_type,
-                          params.vocab_only, params.progress_callback,
-                          params.progress_callback_user_data, file_info)) {
-=======
     if (!llama_model_load(path_model, *ctx, params.n_ctx, memory_type,
                           params.use_mmap, params.use_mlock, params.vocab_only,
                           params.progress_callback, params.progress_callback_user_data)) {
->>>>>>> 180b693a
         fprintf(stderr, "%s: failed to load model\n", __func__);
         llama_free(ctx);
         return nullptr;
